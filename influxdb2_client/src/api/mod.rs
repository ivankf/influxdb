--- conflicted
+++ resolved
@@ -1,9 +1,6 @@
 //! InfluxDB v2.0 Client API
-<<<<<<< HEAD
 pub mod buckets;
-=======
 pub mod label;
->>>>>>> fd1f6129
 pub mod query;
 pub mod ready;
 pub mod setup;
