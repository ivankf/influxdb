//! Traits and data types for the IOx Catalog API.

use async_trait::async_trait;
use data_types::{
    Column, ColumnType, ColumnsByName, CompactionLevel, Namespace, NamespaceId, NamespaceName,
    NamespaceSchema, ParquetFile, ParquetFileId, ParquetFileParams, Partition, PartitionId,
    PartitionKey, SkippedCompaction, Table, TableId, TableSchema, Timestamp,
};
use iox_time::TimeProvider;
use snafu::{OptionExt, Snafu};
use std::{
    collections::{BTreeMap, HashMap, HashSet},
    fmt::{Debug, Display},
    sync::Arc,
};
use uuid::Uuid;

/// Maximum number of files deleted by [`ParquetFileRepo::delete_old_ids_only`] and
/// [`ParquetFileRepo::flag_for_delete_by_retention`] at a time.
pub const MAX_PARQUET_FILES_SELECTED_ONCE: i64 = 1_000;

/// An error wrapper detailing the reason for a compare-and-swap failure.
#[derive(Debug)]
pub enum CasFailure<T> {
    /// The compare-and-swap failed because the current value differers from the
    /// comparator.
    ///
    /// Contains the new current value.
    ValueMismatch(T),
    /// A query error occurred.
    QueryError(Error),
}

#[derive(Debug, Snafu)]
#[allow(missing_copy_implementations, missing_docs)]
#[snafu(visibility(pub(crate)))]
pub enum Error {
    #[snafu(display("invalid name: {}", name))]
    InvalidName { name: String },

    #[snafu(display("name {} already exists", name))]
    NameExists { name: String },

    #[snafu(display("unhandled sqlx error: {}", source))]
    SqlxError { source: sqlx::Error },

    #[snafu(display("foreign key violation: {}", source))]
    ForeignKeyViolation { source: sqlx::Error },

    #[snafu(display("column {} is type {} but write has type {}", name, existing, new))]
    ColumnTypeMismatch {
        name: String,
        existing: ColumnType,
        new: ColumnType,
    },

    #[snafu(display(
        "column type {} is in the db for column {}, which is unknown",
        data_type,
        name
    ))]
    UnknownColumnType { data_type: i16, name: String },

    #[snafu(display("namespace {} not found", name))]
    NamespaceNotFoundByName { name: String },

    #[snafu(display("namespace {} not found", id))]
    NamespaceNotFoundById { id: NamespaceId },

    #[snafu(display("table {} not found", id))]
    TableNotFound { id: TableId },

    #[snafu(display("partition {} not found", id))]
    PartitionNotFound { id: PartitionId },

    #[snafu(display(
        "couldn't create column {} in table {}; limit reached on namespace",
        column_name,
        table_id,
    ))]
    ColumnCreateLimitError {
        column_name: String,
        table_id: TableId,
    },

    #[snafu(display(
        "couldn't create table {}; limit reached on namespace {}",
        table_name,
        namespace_id
    ))]
    TableCreateLimitError {
        table_name: String,
        namespace_id: NamespaceId,
    },

    #[snafu(display("parquet file with object_store_id {} already exists", object_store_id))]
    FileExists { object_store_id: Uuid },

    #[snafu(display("parquet file with id {} does not exist. Foreign key violation", id))]
    FileNotFound { id: i64 },

    #[snafu(display("parquet_file record {} not found", id))]
    ParquetRecordNotFound { id: ParquetFileId },

    #[snafu(display("cannot derive valid column schema from column {}: {}", name, source))]
    InvalidColumn {
        source: Box<dyn std::error::Error + Send + Sync>,
        name: String,
    },

    #[snafu(display("cannot start a transaction: {}", source))]
    StartTransaction { source: sqlx::Error },

    #[snafu(display("no transaction provided"))]
    NoTransaction,

    #[snafu(display("transaction failed to commit: {}", source))]
    FailedToCommit { source: sqlx::Error },

    #[snafu(display("error while converting usize {} to i64", value))]
    InvalidValue { value: usize },

    #[snafu(display("database setup error: {}", source))]
    Setup { source: sqlx::Error },

    #[snafu(display(
        "could not record a skipped compaction for partition {partition_id}: {source}"
    ))]
    CouldNotRecordSkippedCompaction {
        source: sqlx::Error,
        partition_id: PartitionId,
    },

    #[snafu(display("could not list skipped compactions: {source}"))]
    CouldNotListSkippedCompactions { source: sqlx::Error },

    #[snafu(display("could not delete skipped compactions: {source}"))]
    CouldNotDeleteSkippedCompactions { source: sqlx::Error },

    #[snafu(display("could not delete namespace: {source}"))]
    CouldNotDeleteNamespace { source: sqlx::Error },
}

/// A specialized `Error` for Catalog errors
pub type Result<T, E = Error> = std::result::Result<T, E>;

/// Specify how soft-deleted entities should affect query results.
///
/// ```text
///
///                ExcludeDeleted          OnlyDeleted
///
///                       ┃                     ┃
///                 .─────╋─────.         .─────╋─────.
///              ,─'      ┃      '─.   ,─'      ┃      '─.
///            ,'         ●         `,'         ●         `.
///          ,'                    ,' `.                    `.
///         ;                     ;     :                     :
///         │      No deleted     │     │   Only deleted      │
///         │         rows        │  ●  │       rows          │
///         :                     :  ┃  ;                     ;
///          ╲                     ╲ ┃ ╱                     ╱
///           `.                    `┃'                    ,'
///             `.                 ,'┃`.                 ,'
///               '─.           ,─'  ┃  '─.           ,─'
///                  `─────────'     ┃     `─────────'
///                                  ┃
///
///                               AllRows
///
/// ```
#[derive(Debug, Clone, Copy)]
pub enum SoftDeletedRows {
    /// Return all rows.
    AllRows,

    /// Return all rows, except soft deleted rows.
    ExcludeDeleted,

    /// Return only soft deleted rows.
    OnlyDeleted,
}

impl SoftDeletedRows {
    pub(crate) fn as_sql_predicate(&self) -> &str {
        match self {
            Self::ExcludeDeleted => "deleted_at IS NULL",
            Self::OnlyDeleted => "deleted_at IS NOT NULL",
            Self::AllRows => "1=1",
        }
    }
}

/// Methods for working with the catalog.
#[async_trait]
pub trait Catalog: Send + Sync + Debug + Display {
    /// Setup catalog for usage and apply possible migrations.
    async fn setup(&self) -> Result<(), Error>;

    /// Accesses the repositories without a transaction scope.
    async fn repositories(&self) -> Box<dyn RepoCollection>;

    /// Gets metric registry associated with this catalog.
    fn metrics(&self) -> Arc<metric::Registry>;

    /// Gets the time provider associated with this catalog.
    fn time_provider(&self) -> Arc<dyn TimeProvider>;
}

/// Methods for working with the catalog's various repositories (collections of entities).
///
/// # Repositories
///
/// The methods (e.g. `create_*` or `get_by_*`) for handling entities (namespaces, partitions,
/// etc.) are grouped into *repositories* with one repository per entity. A repository can be
/// thought of a collection of a single kind of entity. Getting repositories from the transaction
/// is cheap.
///
/// A repository might internally map to a wide range of different storage abstractions, ranging
/// from one or more SQL tables over key-value key spaces to simple in-memory vectors. The user
/// should and must not care how these are implemented.
#[async_trait]
pub trait RepoCollection: Send + Sync + Debug {
    /// Repository for [namespaces](data_types::Namespace).
    fn namespaces(&mut self) -> &mut dyn NamespaceRepo;

    /// Repository for [tables](data_types::Table).
    fn tables(&mut self) -> &mut dyn TableRepo;

    /// Repository for [columns](data_types::Column).
    fn columns(&mut self) -> &mut dyn ColumnRepo;

    /// Repository for [partitions](data_types::Partition).
    fn partitions(&mut self) -> &mut dyn PartitionRepo;

    /// Repository for [Parquet files](data_types::ParquetFile).
    fn parquet_files(&mut self) -> &mut dyn ParquetFileRepo;
}

/// Functions for working with namespaces in the catalog
#[async_trait]
pub trait NamespaceRepo: Send + Sync {
    /// Creates the namespace in the catalog. If one by the same name already exists, an
    /// error is returned.
    /// Specify `None` for `retention_period_ns` to get infinite retention.
    async fn create(
        &mut self,
        name: &NamespaceName,
        retention_period_ns: Option<i64>,
    ) -> Result<Namespace>;

    /// Update retention period for a namespace
    async fn update_retention_period(
        &mut self,
        name: &str,
        retention_period_ns: Option<i64>,
    ) -> Result<Namespace>;

    /// List all namespaces.
    async fn list(&mut self, deleted: SoftDeletedRows) -> Result<Vec<Namespace>>;

    /// Gets the namespace by its ID.
    async fn get_by_id(
        &mut self,
        id: NamespaceId,
        deleted: SoftDeletedRows,
    ) -> Result<Option<Namespace>>;

    /// Gets the namespace by its unique name.
    async fn get_by_name(
        &mut self,
        name: &str,
        deleted: SoftDeletedRows,
    ) -> Result<Option<Namespace>>;

    /// Soft-delete a namespace by name
    async fn soft_delete(&mut self, name: &str) -> Result<()>;

    /// Update the limit on the number of tables that can exist per namespace.
    async fn update_table_limit(&mut self, name: &str, new_max: i32) -> Result<Namespace>;

    /// Update the limit on the number of columns that can exist per table in a given namespace.
    async fn update_column_limit(&mut self, name: &str, new_max: i32) -> Result<Namespace>;
}

/// Functions for working with tables in the catalog
#[async_trait]
pub trait TableRepo: Send + Sync {
    /// Creates the table in the catalog or get the existing record by name.
    async fn create_or_get(&mut self, name: &str, namespace_id: NamespaceId) -> Result<Table>;

    /// get table by ID
    async fn get_by_id(&mut self, table_id: TableId) -> Result<Option<Table>>;

    /// get table by namespace ID and name
    async fn get_by_namespace_and_name(
        &mut self,
        namespace_id: NamespaceId,
        name: &str,
    ) -> Result<Option<Table>>;

    /// Lists all tables in the catalog for the given namespace id.
    async fn list_by_namespace_id(&mut self, namespace_id: NamespaceId) -> Result<Vec<Table>>;

    /// List all tables.
    async fn list(&mut self) -> Result<Vec<Table>>;
}

/// Functions for working with columns in the catalog
#[async_trait]
pub trait ColumnRepo: Send + Sync {
    /// Creates the column in the catalog or returns the existing column. Will return a
    /// `Error::ColumnTypeMismatch` if the existing column type doesn't match the type
    /// the caller is attempting to create.
    async fn create_or_get(
        &mut self,
        name: &str,
        table_id: TableId,
        column_type: ColumnType,
    ) -> Result<Column>;

    /// Perform a bulk upsert of columns specified by a map of column name to column type.
    ///
    /// Implementations make no guarantees as to the ordering or atomicity of
    /// the batch of column upsert operations - a batch upsert may partially
    /// commit, in which case an error MUST be returned by the implementation.
    ///
    /// Per-namespace limits on the number of columns allowed per table are explicitly NOT checked
    /// by this function, hence the name containing `unchecked`. It is expected that the caller
    /// will check this first-- and yes, this is racy.
    async fn create_or_get_many_unchecked(
        &mut self,
        table_id: TableId,
        columns: HashMap<&str, ColumnType>,
    ) -> Result<Vec<Column>>;

    /// Lists all columns in the passed in namespace id.
    async fn list_by_namespace_id(&mut self, namespace_id: NamespaceId) -> Result<Vec<Column>>;

    /// List all columns for the given table ID.
    async fn list_by_table_id(&mut self, table_id: TableId) -> Result<Vec<Column>>;

    /// List all columns.
    async fn list(&mut self) -> Result<Vec<Column>>;
}

/// Functions for working with IOx partitions in the catalog. These are how IOx splits up
/// data within a namespace.
#[async_trait]
pub trait PartitionRepo: Send + Sync {
    /// create or get a partition record for the given partition key and table
    async fn create_or_get(&mut self, key: PartitionKey, table_id: TableId) -> Result<Partition>;

    /// get partition by ID
    async fn get_by_id(&mut self, partition_id: PartitionId) -> Result<Option<Partition>>;

    /// return the partitions by table id
    async fn list_by_table_id(&mut self, table_id: TableId) -> Result<Vec<Partition>>;

    /// return all partitions IDs
    async fn list_ids(&mut self) -> Result<Vec<PartitionId>>;

    /// Update the sort key for the partition, setting it to `new_sort_key` iff
    /// the current value matches `old_sort_key`.
    ///
    /// NOTE: it is expected that ONLY the ingesters update sort keys for
    /// existing partitions.
    ///
    /// # Spurious failure
    ///
    /// Implementations are allowed to spuriously return
    /// [`CasFailure::ValueMismatch`] for performance reasons in the presence of
    /// concurrent writers.
    async fn cas_sort_key(
        &mut self,
        partition_id: PartitionId,
        old_sort_key: Option<Vec<String>>,
        new_sort_key: &[&str],
    ) -> Result<Partition, CasFailure<Vec<String>>>;

    /// Record an instance of a partition being selected for compaction but compaction was not
    /// completed for the specified reason.
    #[allow(clippy::too_many_arguments)]
    async fn record_skipped_compaction(
        &mut self,
        partition_id: PartitionId,
        reason: &str,
        num_files: usize,
        limit_num_files: usize,
        limit_num_files_first_in_partition: usize,
        estimated_bytes: u64,
        limit_bytes: u64,
    ) -> Result<()>;

    /// Get the record of a partition being skipped.
    async fn get_in_skipped_compaction(
        &mut self,
        partition_id: PartitionId,
    ) -> Result<Option<SkippedCompaction>>;

    /// List the records of compacting a partition being skipped. This is mostly useful for testing.
    async fn list_skipped_compactions(&mut self) -> Result<Vec<SkippedCompaction>>;

    /// Delete the records of skipping a partition being compacted.
    async fn delete_skipped_compactions(
        &mut self,
        partition_id: PartitionId,
    ) -> Result<Option<SkippedCompaction>>;

    /// Return the N most recently created partitions.
    async fn most_recent_n(&mut self, n: usize) -> Result<Vec<Partition>>;

    /// Select partitions with a `new_file_at` value greater than the minimum time value and, if specified, less than
    /// the maximum time value. Both range ends are exclusive; a timestamp exactly equal to either end will _not_ be
    /// included in the results.
    async fn partitions_new_file_between(
        &mut self,
        minimum_time: Timestamp,
        maximum_time: Option<Timestamp>,
    ) -> Result<Vec<PartitionId>>;
}

/// Functions for working with parquet file pointers in the catalog
#[async_trait]
pub trait ParquetFileRepo: Send + Sync {
    /// create the parquet file
    async fn create(&mut self, parquet_file_params: ParquetFileParams) -> Result<ParquetFile>;

    /// Flag the parquet file for deletion
    async fn flag_for_delete(&mut self, id: ParquetFileId) -> Result<()>;

    /// Flag all parquet files for deletion that are older than their namespace's retention period.
    async fn flag_for_delete_by_retention(&mut self) -> Result<Vec<ParquetFileId>>;

    /// List all parquet files within a given namespace that are NOT marked as
    /// [`to_delete`](ParquetFile::to_delete).
    async fn list_by_namespace_not_to_delete(
        &mut self,
        namespace_id: NamespaceId,
    ) -> Result<Vec<ParquetFile>>;

    /// List all parquet files within a given table that are NOT marked as
    /// [`to_delete`](ParquetFile::to_delete).
    async fn list_by_table_not_to_delete(&mut self, table_id: TableId) -> Result<Vec<ParquetFile>>;

    /// List all parquet files within a given table including those marked as [`to_delete`](ParquetFile::to_delete).
    /// This is for debug purpose
    async fn list_by_table(&mut self, table_id: TableId) -> Result<Vec<ParquetFile>>;

    /// Delete parquet files that were marked to be deleted earlier than the specified time.
    ///
    /// Returns the deleted IDs only.
    ///
    /// This deletion is limited to a certain (backend-specific) number of files to avoid overlarge
    /// changes. The caller MAY call this method again if the result was NOT empty.
    async fn delete_old_ids_only(&mut self, older_than: Timestamp) -> Result<Vec<ParquetFileId>>;

    /// List parquet files for a given partition that are NOT marked as
    /// [`to_delete`](ParquetFile::to_delete).
    async fn list_by_partition_not_to_delete(
        &mut self,
        partition_id: PartitionId,
    ) -> Result<Vec<ParquetFile>>;

    /// Update the compaction level of the specified parquet files to
    /// the specified [`CompactionLevel`].
    /// Returns the IDs of the files that were successfully updated.
    async fn update_compaction_level(
        &mut self,
        parquet_file_ids: &[ParquetFileId],
        compaction_level: CompactionLevel,
    ) -> Result<Vec<ParquetFileId>>;

    /// Verify if the parquet file exists by selecting its id
    async fn exist(&mut self, id: ParquetFileId) -> Result<bool>;

    /// Return count
    async fn count(&mut self) -> Result<i64>;

    /// Return the parquet file with the given object store id
    async fn get_by_object_store_id(
        &mut self,
        object_store_id: Uuid,
    ) -> Result<Option<ParquetFile>>;

    /// Commit deletions, upgrades and creations in a single transaction.
    async fn create_upgrade_delete(
        &mut self,
        _partition_id: PartitionId,
        delete: &[ParquetFile],
        upgrade: &[ParquetFile],
        create: &[ParquetFileParams],
        target_level: CompactionLevel,
    ) -> Result<Vec<ParquetFileId>>;
}

/// Gets the namespace schema including all tables and columns.
pub async fn get_schema_by_id<R>(
    id: NamespaceId,
    repos: &mut R,
    deleted: SoftDeletedRows,
) -> Result<NamespaceSchema>
where
    R: RepoCollection + ?Sized,
{
    let namespace = repos
        .namespaces()
        .get_by_id(id, deleted)
        .await?
        .context(NamespaceNotFoundByIdSnafu { id })?;

    get_schema_internal(namespace, repos).await
}

/// Gets the namespace schema including all tables and columns.
pub async fn get_schema_by_name<R>(
    name: &str,
    repos: &mut R,
    deleted: SoftDeletedRows,
) -> Result<NamespaceSchema>
where
    R: RepoCollection + ?Sized,
{
    let namespace = repos
        .namespaces()
        .get_by_name(name, deleted)
        .await?
        .context(NamespaceNotFoundByNameSnafu { name })?;

    get_schema_internal(namespace, repos).await
}

async fn get_schema_internal<R>(namespace: Namespace, repos: &mut R) -> Result<NamespaceSchema>
where
    R: RepoCollection + ?Sized,
{
    // get the columns first just in case someone else is creating schema while we're doing this.
    let columns = repos.columns().list_by_namespace_id(namespace.id).await?;
    let tables = repos.tables().list_by_namespace_id(namespace.id).await?;

    let mut namespace = NamespaceSchema::new_empty_from(&namespace);

    let mut table_id_to_schema = BTreeMap::new();
    for t in tables {
        let table_schema = TableSchema::new_empty_from(&t);
        table_id_to_schema.insert(t.id, (t.name, table_schema));
    }

    for c in columns {
        let (_, t) = table_id_to_schema.get_mut(&c.table_id).unwrap();
        t.add_column(c);
    }

    for (_, (table_name, schema)) in table_id_to_schema {
        namespace.tables.insert(table_name, schema);
    }

    Ok(namespace)
}

/// Gets all the table's columns.
pub async fn get_table_columns_by_id<R>(id: TableId, repos: &mut R) -> Result<ColumnsByName>
where
    R: RepoCollection + ?Sized,
{
    let columns = repos.columns().list_by_table_id(id).await?;

    Ok(ColumnsByName::new(columns))
}

/// Fetch all [`NamespaceSchema`] in the catalog.
///
/// This method performs the minimal number of queries needed to build the
/// result set. No table lock is obtained, nor are queries executed within a
/// transaction, but this method does return a point-in-time snapshot of the
/// catalog state.
///
/// # Soft Deletion
///
/// No schemas for soft-deleted namespaces are returned.
pub async fn list_schemas(
    catalog: &dyn Catalog,
) -> Result<impl Iterator<Item = (Namespace, NamespaceSchema)>> {
    let mut repos = catalog.repositories().await;

    // In order to obtain a point-in-time snapshot, first fetch the columns,
    // then the tables, and then resolve the namespace IDs to Namespace in order
    // to construct the schemas.
    //
    // The set of columns returned forms the state snapshot, with the subsequent
    // queries resolving only what is needed to construct schemas for the
    // retrieved columns (ignoring any newly added tables/namespaces since the
    // column snapshot was taken).
    //
    // This approach also tolerates concurrently deleted namespaces, which are
    // simply ignored at the end when joining to the namespace query result.

    // First fetch all the columns - this is the state snapshot of the catalog
    // schemas.
    let columns = repos.columns().list().await?;

    // Construct the set of table IDs these columns belong to.
    let retain_table_ids = columns.iter().map(|c| c.table_id).collect::<HashSet<_>>();

    // Fetch all tables, and filter for those that are needed to construct
    // schemas for "columns" only.
    //
    // Discard any tables that have no columns or have been created since
    // the "columns" snapshot was retrieved, and construct a map of ID->Table.
    let tables = repos
        .tables()
        .list()
        .await?
        .into_iter()
        .filter_map(|t| {
            if !retain_table_ids.contains(&t.id) {
                return None;
            }

            Some((t.id, t))
        })
        .collect::<HashMap<_, _>>();

    // Drop the table ID set as it will not be referenced again.
    drop(retain_table_ids);

    // Do all the I/O to fetch the namespaces in the background, while this
    // thread constructs the NamespaceId->TableSchema map below.
    let namespaces = tokio::spawn(async move {
        repos
            .namespaces()
            .list(SoftDeletedRows::ExcludeDeleted)
            .await
    });

    // A set of tables within a single namespace.
    type NamespaceTables = BTreeMap<String, TableSchema>;

    let mut joined = HashMap::<NamespaceId, NamespaceTables>::default();
    for column in columns {
        // Resolve the table this column references
        let table = tables.get(&column.table_id).expect("no table for column");

        let table_schema = joined
            // Find or create a record in the joined <NamespaceId, Tables> map
            // for this namespace ID.
            .entry(table.namespace_id)
            .or_default()
            // Fetch the schema record for this table, or create an empty one.
            .entry(table.name.clone())
            .or_insert_with(|| TableSchema::new_empty_from(table));

        table_schema.add_column(column);
    }

    // The table map is no longer needed - immediately reclaim the memory.
    drop(tables);

    // Convert the Namespace instances into NamespaceSchema instances.
    let iter = namespaces
        .await
        .expect("namespace list task panicked")?
        .into_iter()
        // Ignore any namespaces that did not exist when the "columns" snapshot
        // was created, or have no tables/columns (and therefore have no entry
        // in "joined").
        .filter_map(move |v| {
            // The catalog call explicitly asked for no soft deleted records.
            assert!(v.deleted_at.is_none());

            let mut ns = NamespaceSchema::new_empty_from(&v);

            ns.tables = joined.remove(&v.id)?;
            Some((v, ns))
        });

    Ok(iter)
}

#[cfg(test)]
pub(crate) mod test_helpers {
    use crate::{
        test_helpers::{arbitrary_namespace, arbitrary_table},
        validate_or_insert_schema, DEFAULT_MAX_COLUMNS_PER_TABLE, DEFAULT_MAX_TABLES,
    };

    use super::*;
    use assert_matches::assert_matches;
    use data_types::{ColumnId, ColumnSet, CompactionLevel};
    use futures::Future;
    use metric::{Attributes, DurationHistogram, Metric};
    use std::{collections::BTreeSet, ops::DerefMut, sync::Arc, time::Duration};

    pub(crate) async fn test_catalog<R, F>(clean_state: R)
    where
        R: Fn() -> F + Send + Sync,
        F: Future<Output = Arc<dyn Catalog>> + Send,
    {
        test_setup(clean_state().await).await;
        test_namespace_soft_deletion(clean_state().await).await;
        test_partitions_new_file_between(clean_state().await).await;
        test_column(clean_state().await).await;
        test_partition(clean_state().await).await;
        test_parquet_file(clean_state().await).await;
        test_parquet_file_delete_broken(clean_state().await).await;
        test_update_to_compaction_level_1(clean_state().await).await;
        test_list_by_partiton_not_to_delete(clean_state().await).await;
        test_list_schemas(clean_state().await).await;
        test_list_schemas_soft_deleted_rows(clean_state().await).await;
        test_delete_namespace(clean_state().await).await;

        let catalog = clean_state().await;
        test_namespace(Arc::clone(&catalog)).await;
        assert_metric_hit(&catalog.metrics(), "namespace_create");

        let catalog = clean_state().await;
        test_table(Arc::clone(&catalog)).await;
        assert_metric_hit(&catalog.metrics(), "table_create_or_get");

        let catalog = clean_state().await;
        test_column(Arc::clone(&catalog)).await;
        assert_metric_hit(&catalog.metrics(), "column_create_or_get");

        let catalog = clean_state().await;
        test_partition(Arc::clone(&catalog)).await;
        assert_metric_hit(&catalog.metrics(), "partition_create_or_get");

        let catalog = clean_state().await;
        test_parquet_file(Arc::clone(&catalog)).await;
        assert_metric_hit(&catalog.metrics(), "parquet_create");
    }

    async fn test_setup(catalog: Arc<dyn Catalog>) {
        catalog.setup().await.expect("first catalog setup");
        catalog.setup().await.expect("second catalog setup");
    }

    async fn test_namespace(catalog: Arc<dyn Catalog>) {
        let mut repos = catalog.repositories().await;
        let namespace_name = NamespaceName::new("test_namespace").unwrap();
        let namespace = repos
            .namespaces()
            .create(&namespace_name, None)
            .await
            .unwrap();
        assert!(namespace.id > NamespaceId::new(0));
        assert_eq!(namespace.name, namespace_name.as_str());

        // Assert default values for service protection limits.
        assert_eq!(namespace.max_tables, DEFAULT_MAX_TABLES);
        assert_eq!(
            namespace.max_columns_per_table,
            DEFAULT_MAX_COLUMNS_PER_TABLE
        );

        let conflict = repos.namespaces().create(&namespace_name, None).await;
        assert!(matches!(
            conflict.unwrap_err(),
            Error::NameExists { name: _ }
        ));

        let found = repos
            .namespaces()
            .get_by_id(namespace.id, SoftDeletedRows::ExcludeDeleted)
            .await
            .unwrap()
            .expect("namespace should be there");
        assert_eq!(namespace, found);

        let not_found = repos
            .namespaces()
            .get_by_id(NamespaceId::new(i64::MAX), SoftDeletedRows::ExcludeDeleted)
            .await
            .unwrap();
        assert!(not_found.is_none());

        let found = repos
            .namespaces()
            .get_by_name(&namespace_name, SoftDeletedRows::ExcludeDeleted)
            .await
            .unwrap()
            .expect("namespace should be there");
        assert_eq!(namespace, found);

        let not_found = repos
            .namespaces()
            .get_by_name("does_not_exist", SoftDeletedRows::ExcludeDeleted)
            .await
            .unwrap();
        assert!(not_found.is_none());

        let namespace2 = arbitrary_namespace(&mut *repos, "test_namespace2").await;
        let mut namespaces = repos
            .namespaces()
            .list(SoftDeletedRows::ExcludeDeleted)
            .await
            .unwrap();
        namespaces.sort_by_key(|ns| ns.name.clone());
        assert_eq!(namespaces, vec![namespace, namespace2]);

        const NEW_TABLE_LIMIT: i32 = 15000;
        let modified = repos
            .namespaces()
            .update_table_limit(namespace_name.as_str(), NEW_TABLE_LIMIT)
            .await
            .expect("namespace should be updateable");
        assert_eq!(NEW_TABLE_LIMIT, modified.max_tables);

        const NEW_COLUMN_LIMIT: i32 = 1500;
        let modified = repos
            .namespaces()
            .update_column_limit(namespace_name.as_str(), NEW_COLUMN_LIMIT)
            .await
            .expect("namespace should be updateable");
        assert_eq!(NEW_COLUMN_LIMIT, modified.max_columns_per_table);

        const NEW_RETENTION_PERIOD_NS: i64 = 5 * 60 * 60 * 1000 * 1000 * 1000;
        let modified = repos
            .namespaces()
            .update_retention_period(namespace_name.as_str(), Some(NEW_RETENTION_PERIOD_NS))
            .await
            .expect("namespace should be updateable");
        assert_eq!(
            NEW_RETENTION_PERIOD_NS,
            modified.retention_period_ns.unwrap()
        );

        let modified = repos
            .namespaces()
            .update_retention_period(namespace_name.as_str(), None)
            .await
            .expect("namespace should be updateable");
        assert!(modified.retention_period_ns.is_none());

        // create namespace with retention period NULL (the default)
        let namespace3 = arbitrary_namespace(&mut *repos, "test_namespace3").await;
        assert!(namespace3.retention_period_ns.is_none());

        // create namespace with retention period
        let namespace4_name = NamespaceName::new("test_namespace4").unwrap();
        let namespace4 = repos
            .namespaces()
            .create(&namespace4_name, Some(NEW_RETENTION_PERIOD_NS))
            .await
            .expect("namespace with 5-hour retention should be created");
        assert_eq!(
            NEW_RETENTION_PERIOD_NS,
            namespace4.retention_period_ns.unwrap()
        );
        // reset retention period to NULL to avoid affecting later tests
        repos
            .namespaces()
            .update_retention_period(&namespace4_name, None)
            .await
            .expect("namespace should be updateable");

        // remove namespace to avoid it from affecting later tests
        repos
            .namespaces()
            .soft_delete("test_namespace")
            .await
            .expect("delete namespace should succeed");
        repos
            .namespaces()
            .soft_delete("test_namespace2")
            .await
            .expect("delete namespace should succeed");
        repos
            .namespaces()
            .soft_delete("test_namespace3")
            .await
            .expect("delete namespace should succeed");
        repos
            .namespaces()
            .soft_delete("test_namespace4")
            .await
            .expect("delete namespace should succeed");
    }

    /// Construct a set of two namespaces:
    ///
    ///  * deleted-ns: marked as soft-deleted
    ///  * active-ns: not marked as deleted
    ///
    /// And assert the expected "soft delete" semantics / correctly filter out
    /// the expected rows for all three states of [`SoftDeletedRows`].
    async fn test_namespace_soft_deletion(catalog: Arc<dyn Catalog>) {
        let mut repos = catalog.repositories().await;

        let deleted_ns = arbitrary_namespace(&mut *repos, "deleted-ns").await;
        let active_ns = arbitrary_namespace(&mut *repos, "active-ns").await;

        // Mark "deleted-ns" as soft-deleted.
        repos.namespaces().soft_delete("deleted-ns").await.unwrap();

        // Which should be idempotent (ignoring the timestamp change - when
        // changing this to "soft delete" it was idempotent, so I am preserving
        // that).
        repos.namespaces().soft_delete("deleted-ns").await.unwrap();

        // Listing should respect soft deletion.
        let got = repos
            .namespaces()
            .list(SoftDeletedRows::AllRows)
            .await
            .unwrap()
            .into_iter()
            .map(|v| v.name);
        assert_string_set_eq(got, ["deleted-ns", "active-ns"]);

        let got = repos
            .namespaces()
            .list(SoftDeletedRows::OnlyDeleted)
            .await
            .unwrap()
            .into_iter()
            .map(|v| v.name);
        assert_string_set_eq(got, ["deleted-ns"]);

        let got = repos
            .namespaces()
            .list(SoftDeletedRows::ExcludeDeleted)
            .await
            .unwrap()
            .into_iter()
            .map(|v| v.name);
        assert_string_set_eq(got, ["active-ns"]);

        // As should get by ID
        let got = repos
            .namespaces()
            .get_by_id(deleted_ns.id, SoftDeletedRows::AllRows)
            .await
            .unwrap()
            .into_iter()
            .map(|v| v.name);
        assert_string_set_eq(got, ["deleted-ns"]);
        let got = repos
            .namespaces()
            .get_by_id(deleted_ns.id, SoftDeletedRows::OnlyDeleted)
            .await
            .unwrap()
            .into_iter()
            .map(|v| {
                assert!(v.deleted_at.is_some());
                v.name
            });
        assert_string_set_eq(got, ["deleted-ns"]);
        let got = repos
            .namespaces()
            .get_by_id(deleted_ns.id, SoftDeletedRows::ExcludeDeleted)
            .await
            .unwrap();
        assert!(got.is_none());
        let got = repos
            .namespaces()
            .get_by_id(active_ns.id, SoftDeletedRows::AllRows)
            .await
            .unwrap()
            .into_iter()
            .map(|v| v.name);
        assert_string_set_eq(got, ["active-ns"]);
        let got = repos
            .namespaces()
            .get_by_id(active_ns.id, SoftDeletedRows::OnlyDeleted)
            .await
            .unwrap();
        assert!(got.is_none());
        let got = repos
            .namespaces()
            .get_by_id(active_ns.id, SoftDeletedRows::ExcludeDeleted)
            .await
            .unwrap()
            .into_iter()
            .map(|v| v.name);
        assert_string_set_eq(got, ["active-ns"]);

        // And get by name
        let got = repos
            .namespaces()
            .get_by_name(&deleted_ns.name, SoftDeletedRows::AllRows)
            .await
            .unwrap()
            .into_iter()
            .map(|v| v.name);
        assert_string_set_eq(got, ["deleted-ns"]);
        let got = repos
            .namespaces()
            .get_by_name(&deleted_ns.name, SoftDeletedRows::OnlyDeleted)
            .await
            .unwrap()
            .into_iter()
            .map(|v| {
                assert!(v.deleted_at.is_some());
                v.name
            });
        assert_string_set_eq(got, ["deleted-ns"]);
        let got = repos
            .namespaces()
            .get_by_name(&deleted_ns.name, SoftDeletedRows::ExcludeDeleted)
            .await
            .unwrap();
        assert!(got.is_none());
        let got = repos
            .namespaces()
            .get_by_name(&active_ns.name, SoftDeletedRows::AllRows)
            .await
            .unwrap()
            .into_iter()
            .map(|v| v.name);
        assert_string_set_eq(got, ["active-ns"]);
        let got = repos
            .namespaces()
            .get_by_name(&active_ns.name, SoftDeletedRows::OnlyDeleted)
            .await
            .unwrap();
        assert!(got.is_none());
        let got = repos
            .namespaces()
            .get_by_name(&active_ns.name, SoftDeletedRows::ExcludeDeleted)
            .await
            .unwrap()
            .into_iter()
            .map(|v| v.name);
        assert_string_set_eq(got, ["active-ns"]);
    }

    // Assert the set of strings "a" is equal to the set "b", tolerating
    // duplicates.
    #[track_caller]
    fn assert_string_set_eq<T, U>(a: impl IntoIterator<Item = T>, b: impl IntoIterator<Item = U>)
    where
        T: Into<String>,
        U: Into<String>,
    {
        let mut a = a.into_iter().map(Into::into).collect::<Vec<String>>();
        a.sort_unstable();
        let mut b = b.into_iter().map(Into::into).collect::<Vec<String>>();
        b.sort_unstable();
        assert_eq!(a, b);
    }

    async fn test_table(catalog: Arc<dyn Catalog>) {
        let mut repos = catalog.repositories().await;
        let namespace = arbitrary_namespace(&mut *repos, "namespace_table_test").await;

        // test we can create or get a table
        let t = arbitrary_table(&mut *repos, "test_table", &namespace).await;
        let tt = arbitrary_table(&mut *repos, "test_table", &namespace).await;
        assert!(t.id > TableId::new(0));
        assert_eq!(t, tt);

        // get by id
        assert_eq!(t, repos.tables().get_by_id(t.id).await.unwrap().unwrap());
        assert!(repos
            .tables()
            .get_by_id(TableId::new(i64::MAX))
            .await
            .unwrap()
            .is_none());

        let tables = repos
            .tables()
            .list_by_namespace_id(namespace.id)
            .await
            .unwrap();
        assert_eq!(vec![t.clone()], tables);

        // test we can create a table of the same name in a different namespace
        let namespace2 = arbitrary_namespace(&mut *repos, "two").await;
        assert_ne!(namespace, namespace2);
        let test_table = arbitrary_table(&mut *repos, "test_table", &namespace2).await;
        assert_ne!(tt, test_table);
        assert_eq!(test_table.namespace_id, namespace2.id);

        // test get by namespace and name
        let foo_table = arbitrary_table(&mut *repos, "foo", &namespace2).await;
        assert_eq!(
            repos
                .tables()
                .get_by_namespace_and_name(NamespaceId::new(i64::MAX), "test_table")
                .await
                .unwrap(),
            None
        );
        assert_eq!(
            repos
                .tables()
                .get_by_namespace_and_name(namespace.id, "not_existing")
                .await
                .unwrap(),
            None
        );
        assert_eq!(
            repos
                .tables()
                .get_by_namespace_and_name(namespace.id, "test_table")
                .await
                .unwrap(),
            Some(t.clone())
        );
        assert_eq!(
            repos
                .tables()
                .get_by_namespace_and_name(namespace2.id, "test_table")
                .await
                .unwrap()
                .as_ref(),
            Some(&test_table)
        );
        assert_eq!(
            repos
                .tables()
                .get_by_namespace_and_name(namespace2.id, "foo")
                .await
                .unwrap()
                .as_ref(),
            Some(&foo_table)
        );

        // All tables should be returned by list(), regardless of namespace
        let list = repos.tables().list().await.unwrap();
        assert_eq!(list.as_slice(), [tt, test_table, foo_table]);

        // test per-namespace table limits
        let latest = repos
            .namespaces()
            .update_table_limit("namespace_table_test", 1)
            .await
            .expect("namespace should be updateable");
        let err = repos
            .tables()
            .create_or_get("definitely_unique", latest.id)
            .await
            .expect_err("should error with table create limit error");
        assert!(matches!(
            err,
            Error::TableCreateLimitError {
                table_name: _,
                namespace_id: _
            }
        ));

        repos
            .namespaces()
            .soft_delete("namespace_table_test")
            .await
            .expect("delete namespace should succeed");
        repos
            .namespaces()
            .soft_delete("two")
            .await
            .expect("delete namespace should succeed");
    }

    async fn test_column(catalog: Arc<dyn Catalog>) {
        let mut repos = catalog.repositories().await;
        let namespace = arbitrary_namespace(&mut *repos, "namespace_column_test").await;
        let table = arbitrary_table(&mut *repos, "test_table", &namespace).await;
        assert_eq!(table.namespace_id, namespace.id);

        // test we can create or get a column
        let c = repos
            .columns()
            .create_or_get("column_test", table.id, ColumnType::Tag)
            .await
            .unwrap();
        let cc = repos
            .columns()
            .create_or_get("column_test", table.id, ColumnType::Tag)
            .await
            .unwrap();
        assert!(c.id > ColumnId::new(0));
        assert_eq!(c, cc);

        // test that attempting to create an already defined column of a different type returns
        // error
        let err = repos
            .columns()
            .create_or_get("column_test", table.id, ColumnType::U64)
            .await
            .expect_err("should error with wrong column type");
        assert!(matches!(err, Error::ColumnTypeMismatch { .. }));

        // test that we can create a column of the same name under a different table
        let table2 = arbitrary_table(&mut *repos, "test_table_2", &namespace).await;
        let ccc = repos
            .columns()
            .create_or_get("column_test", table2.id, ColumnType::U64)
            .await
            .unwrap();
        assert_ne!(c, ccc);

        let columns = repos
            .columns()
            .list_by_namespace_id(namespace.id)
            .await
            .unwrap();

        let mut want = vec![c.clone(), ccc];
        assert_eq!(want, columns);

        let columns = repos.columns().list_by_table_id(table.id).await.unwrap();

        let want2 = vec![c];
        assert_eq!(want2, columns);

        // Add another tag column into table2
        let c3 = repos
            .columns()
            .create_or_get("b", table2.id, ColumnType::Tag)
            .await
            .unwrap();

        // Listing columns should return all columns in the catalog
        let list = repos.columns().list().await.unwrap();
        want.extend([c3]);
        assert_eq!(list, want);

        // test create_or_get_many_unchecked, below column limit
        let mut columns = HashMap::new();
        columns.insert("column_test", ColumnType::Tag);
        columns.insert("new_column", ColumnType::Tag);
        let table1_columns = repos
            .columns()
            .create_or_get_many_unchecked(table.id, columns)
            .await
            .unwrap();
        let mut table1_column_names: Vec<_> = table1_columns.iter().map(|c| &c.name).collect();
        table1_column_names.sort();
        assert_eq!(table1_column_names, vec!["column_test", "new_column"]);

        // test per-namespace column limits
        repos
            .namespaces()
            .update_column_limit("namespace_column_test", 1)
            .await
            .expect("namespace should be updateable");
        let err = repos
            .columns()
            .create_or_get("definitely unique", table.id, ColumnType::Tag)
            .await
            .expect_err("should error with table create limit error");
        assert!(matches!(
            err,
            Error::ColumnCreateLimitError {
                column_name: _,
                table_id: _,
            }
        ));

        // test per-namespace column limits are NOT enforced with create_or_get_many_unchecked
        let table3 = arbitrary_table(&mut *repos, "test_table_3", &namespace).await;
        let mut columns = HashMap::new();
        columns.insert("apples", ColumnType::Tag);
        columns.insert("oranges", ColumnType::Tag);
        let table3_columns = repos
            .columns()
            .create_or_get_many_unchecked(table3.id, columns)
            .await
            .unwrap();
        let mut table3_column_names: Vec<_> = table3_columns.iter().map(|c| &c.name).collect();
        table3_column_names.sort();
        assert_eq!(table3_column_names, vec!["apples", "oranges"]);

        repos
            .namespaces()
            .soft_delete("namespace_column_test")
            .await
            .expect("delete namespace should succeed");
    }

    async fn test_partition(catalog: Arc<dyn Catalog>) {
        let mut repos = catalog.repositories().await;
        let namespace = arbitrary_namespace(&mut *repos, "namespace_partition_test").await;
        let table = arbitrary_table(&mut *repos, "test_table", &namespace).await;

        let mut created = BTreeMap::new();
        for key in ["foo", "bar"] {
            let partition = repos
                .partitions()
                .create_or_get(key.into(), table.id)
                .await
                .expect("failed to create partition");
            created.insert(partition.id, partition);
        }
        let other_partition = repos
            .partitions()
            .create_or_get("asdf".into(), table.id)
            .await
            .unwrap();

        // partitions can be retrieved easily
        assert_eq!(
            other_partition,
            repos
                .partitions()
                .get_by_id(other_partition.id)
                .await
                .unwrap()
                .unwrap()
        );
        assert!(repos
            .partitions()
            .get_by_id(PartitionId::new(i64::MAX))
            .await
            .unwrap()
            .is_none());

        let listed = repos
            .partitions()
            .list_by_table_id(table.id)
            .await
            .expect("failed to list partitions")
            .into_iter()
            .map(|v| (v.id, v))
            .collect::<BTreeMap<_, _>>();

        created.insert(other_partition.id, other_partition.clone());
        assert_eq!(created, listed);

        let listed = repos
            .partitions()
            .list_ids()
            .await
            .expect("failed to list partitions")
            .into_iter()
            .collect::<BTreeSet<_>>();

        assert_eq!(created.keys().copied().collect::<BTreeSet<_>>(), listed);

        // sort_key should be empty on creation
        assert!(other_partition.sort_key.is_empty());

        // test update_sort_key from None to Some
        repos
            .partitions()
            .cas_sort_key(other_partition.id, None, &["tag2", "tag1", "time"])
            .await
            .unwrap();

        // test sort key CAS with an incorrect value
        let err = repos
            .partitions()
            .cas_sort_key(
                other_partition.id,
                Some(["bananas".to_string()].to_vec()),
                &["tag2", "tag1", "tag3 , with comma", "time"],
            )
            .await
            .expect_err("CAS with incorrect value should fail");
        assert_matches!(err, CasFailure::ValueMismatch(old) => {
            assert_eq!(old, &["tag2", "tag1", "time"]);
        });

        // test getting the new sort key
        let updated_other_partition = repos
            .partitions()
            .get_by_id(other_partition.id)
            .await
            .unwrap()
            .unwrap();
        assert_eq!(
            updated_other_partition.sort_key,
            vec!["tag2", "tag1", "time"]
        );

        // test sort key CAS with no value
        let err = repos
            .partitions()
            .cas_sort_key(
                other_partition.id,
                None,
                &["tag2", "tag1", "tag3 , with comma", "time"],
            )
            .await
            .expect_err("CAS with incorrect value should fail");
        assert_matches!(err, CasFailure::ValueMismatch(old) => {
            assert_eq!(old, ["tag2", "tag1", "time"]);
        });

        // test sort key CAS with an incorrect value
        let err = repos
            .partitions()
            .cas_sort_key(
                other_partition.id,
                Some(["bananas".to_string()].to_vec()),
                &["tag2", "tag1", "tag3 , with comma", "time"],
            )
            .await
            .expect_err("CAS with incorrect value should fail");
        assert_matches!(err, CasFailure::ValueMismatch(old) => {
            assert_eq!(old, ["tag2", "tag1", "time"]);
        });

        // test update_sort_key from Some value to Some other value
        repos
            .partitions()
            .cas_sort_key(
                other_partition.id,
                Some(
                    ["tag2", "tag1", "time"]
                        .into_iter()
                        .map(ToString::to_string)
                        .collect(),
                ),
                &["tag2", "tag1", "tag3 , with comma", "time"],
            )
            .await
            .unwrap();

        // test getting the new sort key
        let updated_other_partition = repos
            .partitions()
            .get_by_id(other_partition.id)
            .await
            .unwrap()
            .unwrap();
        assert_eq!(
            updated_other_partition.sort_key,
            vec!["tag2", "tag1", "tag3 , with comma", "time"]
        );

        // The compactor can log why compaction was skipped
        let skipped_compactions = repos.partitions().list_skipped_compactions().await.unwrap();
        assert!(
            skipped_compactions.is_empty(),
            "Expected no skipped compactions, got: {skipped_compactions:?}"
        );
        repos
            .partitions()
            .record_skipped_compaction(other_partition.id, "I am le tired", 1, 2, 4, 10, 20)
            .await
            .unwrap();
        let skipped_compactions = repos.partitions().list_skipped_compactions().await.unwrap();
        assert_eq!(skipped_compactions.len(), 1);
        assert_eq!(skipped_compactions[0].partition_id, other_partition.id);
        assert_eq!(skipped_compactions[0].reason, "I am le tired");
        assert_eq!(skipped_compactions[0].num_files, 1);
        assert_eq!(skipped_compactions[0].limit_num_files, 2);
        assert_eq!(skipped_compactions[0].estimated_bytes, 10);
        assert_eq!(skipped_compactions[0].limit_bytes, 20);
        //
        let skipped_partition_record = repos
            .partitions()
            .get_in_skipped_compaction(other_partition.id)
            .await
            .unwrap()
            .unwrap();
        assert_eq!(skipped_partition_record.partition_id, other_partition.id);
        assert_eq!(skipped_partition_record.reason, "I am le tired");

        // Only save the last reason that any particular partition was skipped (really if the
        // partition appears in the skipped compactions, it shouldn't become a compaction candidate
        // again, but race conditions and all that)
        repos
            .partitions()
            .record_skipped_compaction(other_partition.id, "I'm on fire", 11, 12, 24, 110, 120)
            .await
            .unwrap();
        let skipped_compactions = repos.partitions().list_skipped_compactions().await.unwrap();
        assert_eq!(skipped_compactions.len(), 1);
        assert_eq!(skipped_compactions[0].partition_id, other_partition.id);
        assert_eq!(skipped_compactions[0].reason, "I'm on fire");
        assert_eq!(skipped_compactions[0].num_files, 11);
        assert_eq!(skipped_compactions[0].limit_num_files, 12);
        assert_eq!(skipped_compactions[0].estimated_bytes, 110);
        assert_eq!(skipped_compactions[0].limit_bytes, 120);
        //
        let skipped_partition_record = repos
            .partitions()
            .get_in_skipped_compaction(other_partition.id)
            .await
            .unwrap()
            .unwrap();
        assert_eq!(skipped_partition_record.partition_id, other_partition.id);
        assert_eq!(skipped_partition_record.reason, "I'm on fire");

        // Delete the skipped compaction
        let deleted_skipped_compaction = repos
            .partitions()
            .delete_skipped_compactions(other_partition.id)
            .await
            .unwrap()
            .expect("The skipped compaction should have been returned");

        assert_eq!(deleted_skipped_compaction.partition_id, other_partition.id);
        assert_eq!(deleted_skipped_compaction.reason, "I'm on fire");
        assert_eq!(deleted_skipped_compaction.num_files, 11);
        assert_eq!(deleted_skipped_compaction.limit_num_files, 12);
        assert_eq!(deleted_skipped_compaction.estimated_bytes, 110);
        assert_eq!(deleted_skipped_compaction.limit_bytes, 120);
        //
        let skipped_partition_record = repos
            .partitions()
            .get_in_skipped_compaction(other_partition.id)
            .await
            .unwrap();
        assert!(skipped_partition_record.is_none());

        let not_deleted_skipped_compaction = repos
            .partitions()
            .delete_skipped_compactions(other_partition.id)
            .await
            .unwrap();

        assert!(
            not_deleted_skipped_compaction.is_none(),
            "There should be no skipped compation",
        );

        let skipped_compactions = repos.partitions().list_skipped_compactions().await.unwrap();
        assert!(
            skipped_compactions.is_empty(),
            "Expected no skipped compactions, got: {skipped_compactions:?}"
        );

        let recent = repos
            .partitions()
            .most_recent_n(10)
            .await
            .expect("should list most recent");
        assert_eq!(recent.len(), 3);

        let recent = repos
            .partitions()
            .most_recent_n(3)
            .await
            .expect("should list most recent");
        assert_eq!(recent.len(), 3);

        let recent = repos
            .partitions()
            .most_recent_n(2)
            .await
            .expect("should list most recent");
        assert_eq!(recent.len(), 2);

        repos
            .namespaces()
            .soft_delete("namespace_partition_test")
            .await
            .expect("delete namespace should succeed");
    }

    /// tests many interactions with the catalog and parquet files. See the individual conditions herein
    async fn test_parquet_file(catalog: Arc<dyn Catalog>) {
        let mut repos = catalog.repositories().await;
        let namespace = arbitrary_namespace(&mut *repos, "namespace_parquet_file_test").await;
        let table = arbitrary_table(&mut *repos, "test_table", &namespace).await;
        let other_table = arbitrary_table(&mut *repos, "other", &namespace).await;
        let partition = repos
            .partitions()
            .create_or_get("one".into(), table.id)
            .await
            .unwrap();
        let other_partition = repos
            .partitions()
            .create_or_get("one".into(), other_table.id)
            .await
            .unwrap();

        let parquet_file_params = ParquetFileParams {
            namespace_id: namespace.id,
            table_id: partition.table_id,
            partition_id: partition.id,
            object_store_id: Uuid::new_v4(),
            min_time: Timestamp::new(1),
            max_time: Timestamp::new(10),
            file_size_bytes: 1337,
            row_count: 0,
            compaction_level: CompactionLevel::Initial,
            created_at: Timestamp::new(1),
            column_set: ColumnSet::new([ColumnId::new(1), ColumnId::new(2)]),
            max_l0_created_at: Timestamp::new(1),
        };
        let parquet_file = repos
            .parquet_files()
            .create(parquet_file_params.clone())
            .await
            .unwrap();

        // verify we can get it by its object store id
        let pfg = repos
            .parquet_files()
            .get_by_object_store_id(parquet_file.object_store_id)
            .await
            .unwrap();
        assert_eq!(parquet_file, pfg.unwrap());

        // verify that trying to create a file with the same UUID throws an error
        let err = repos
            .parquet_files()
            .create(parquet_file_params.clone())
            .await
            .unwrap_err();
        assert!(matches!(err, Error::FileExists { object_store_id: _ }));

        let other_params = ParquetFileParams {
            table_id: other_partition.table_id,
            partition_id: other_partition.id,
            object_store_id: Uuid::new_v4(),
            min_time: Timestamp::new(50),
            max_time: Timestamp::new(60),
            ..parquet_file_params.clone()
        };
        let other_file = repos.parquet_files().create(other_params).await.unwrap();

        let exist_id = parquet_file.id;
        let non_exist_id = ParquetFileId::new(other_file.id.get() + 10);
        // make sure exists_id != non_exist_id
        assert_ne!(exist_id, non_exist_id);
        assert!(repos.parquet_files().exist(exist_id).await.unwrap());
        assert!(!repos.parquet_files().exist(non_exist_id).await.unwrap());

        // verify that to_delete is initially set to null and the file does not get deleted
        assert!(parquet_file.to_delete.is_none());
        let older_than = Timestamp::new(
            (catalog.time_provider().now() + Duration::from_secs(100)).timestamp_nanos(),
        );
        let deleted = repos
            .parquet_files()
            .delete_old_ids_only(older_than)
            .await
            .unwrap();
        assert!(deleted.is_empty());
        assert!(repos.parquet_files().exist(parquet_file.id).await.unwrap());

        // test list_by_table that includes soft-deleted file
        // at this time the file is not soft-deleted yet and will be included in the returned list
        let files = repos
            .parquet_files()
            .list_by_table(parquet_file.table_id)
            .await
            .unwrap();
        assert_eq!(files.len(), 1);

        // verify to_delete can be updated to a timestamp
        repos
            .parquet_files()
            .flag_for_delete(parquet_file.id)
            .await
            .unwrap();

        // test list_by_table that includes soft-deleted file
        // at this time the file is soft-deleted and will be included in the returned list
        let files = repos
            .parquet_files()
            .list_by_table(parquet_file.table_id)
            .await
            .unwrap();
        assert_eq!(files.len(), 1);
        let marked_deleted = files.first().unwrap();
        assert!(marked_deleted.to_delete.is_some());

        // File is not deleted if it was marked to be deleted after the specified time
        let before_deleted = Timestamp::new(
            (catalog.time_provider().now() - Duration::from_secs(100)).timestamp_nanos(),
        );
        let deleted = repos
            .parquet_files()
            .delete_old_ids_only(before_deleted)
            .await
            .unwrap();
        assert!(deleted.is_empty());
        assert!(repos.parquet_files().exist(parquet_file.id).await.unwrap());

        // test list_by_table that includes soft-deleted file
        // at this time the file is not actually hard deleted yet and stay as soft deleted
        // and will be returned in the list
        let files = repos
            .parquet_files()
            .list_by_table(parquet_file.table_id)
            .await
            .unwrap();
        assert_eq!(files.len(), 1);

        // File is deleted if it was marked to be deleted before the specified time
        let deleted = repos
            .parquet_files()
            .delete_old_ids_only(older_than)
            .await
            .unwrap();
        assert_eq!(deleted.len(), 1);
        assert_eq!(marked_deleted.id, deleted[0]);
        assert!(!repos.parquet_files().exist(parquet_file.id).await.unwrap());

        // test list_by_table that includes soft-deleted file
        // at this time the file is hard deleted -> the returned list is empty
        let files = repos
            .parquet_files()
            .list_by_table(parquet_file.table_id)
            .await
            .unwrap();
        assert_eq!(files.len(), 0);

        // test list_by_table_not_to_delete
        let files = repos
            .parquet_files()
            .list_by_table_not_to_delete(table.id)
            .await
            .unwrap();
        assert_eq!(files, vec![]);
        let files = repos
            .parquet_files()
            .list_by_table_not_to_delete(other_table.id)
            .await
            .unwrap();
        assert_eq!(files, vec![other_file.clone()]);

        // test list_by_table
        println!("parquet_file.table_id = {}", parquet_file.table_id);
        let files = repos
            .parquet_files()
            // .list_by_table(parquet_file.table_id) // todo: tables of deleted files
            .list_by_table(other_file.table_id)
            .await
            .unwrap();
        assert_eq!(files.len(), 1);

        // test list_by_namespace_not_to_delete
        let namespace2 = arbitrary_namespace(&mut *repos, "namespace_parquet_file_test1").await;
        let table2 = arbitrary_table(&mut *repos, "test_table2", &namespace2).await;
        let partition2 = repos
            .partitions()
            .create_or_get("foo".into(), table2.id)
            .await
            .unwrap();
        let files = repos
            .parquet_files()
            .list_by_namespace_not_to_delete(namespace2.id)
            .await
            .unwrap();
        assert!(files.is_empty());

        let f1_params = ParquetFileParams {
            table_id: partition2.table_id,
            partition_id: partition2.id,
            object_store_id: Uuid::new_v4(),
            min_time: Timestamp::new(1),
            max_time: Timestamp::new(10),
            ..parquet_file_params
        };
        let f1 = repos
            .parquet_files()
            .create(f1_params.clone())
            .await
            .unwrap();

        let f2_params = ParquetFileParams {
            object_store_id: Uuid::new_v4(),
            min_time: Timestamp::new(50),
            max_time: Timestamp::new(60),
            ..f1_params.clone()
        };
        let f2 = repos
            .parquet_files()
            .create(f2_params.clone())
            .await
            .unwrap();
        let files = repos
            .parquet_files()
            .list_by_namespace_not_to_delete(namespace2.id)
            .await
            .unwrap();
        assert_eq!(vec![f1.clone(), f2.clone()], files);

        let f3_params = ParquetFileParams {
            object_store_id: Uuid::new_v4(),
            min_time: Timestamp::new(50),
            max_time: Timestamp::new(60),
            ..f2_params
        };
        let f3 = repos
            .parquet_files()
            .create(f3_params.clone())
            .await
            .unwrap();
        let files = repos
            .parquet_files()
            .list_by_namespace_not_to_delete(namespace2.id)
            .await
            .unwrap();
        assert_eq!(vec![f1.clone(), f2.clone(), f3.clone()], files);

        repos.parquet_files().flag_for_delete(f2.id).await.unwrap();
        let files = repos
            .parquet_files()
            .list_by_namespace_not_to_delete(namespace2.id)
            .await
            .unwrap();
        assert_eq!(vec![f1.clone(), f3.clone()], files);

        let files = repos
            .parquet_files()
            .list_by_namespace_not_to_delete(NamespaceId::new(i64::MAX))
            .await
            .unwrap();
        assert!(files.is_empty());

        // test delete_old_ids_only
        let older_than = Timestamp::new(
            (catalog.time_provider().now() + Duration::from_secs(100)).timestamp_nanos(),
        );
        let ids = repos
            .parquet_files()
            .delete_old_ids_only(older_than)
            .await
            .unwrap();
        assert_eq!(ids.len(), 1);

        // test retention-based flagging for deletion
        // Since mem catalog has default retention 1 hour, let us first set it to 0 means infinite
        let namespaces = repos
            .namespaces()
            .list(SoftDeletedRows::AllRows)
            .await
            .expect("listing namespaces");
        for namespace in namespaces {
            repos
                .namespaces()
                .update_retention_period(&namespace.name, None) // infinite
                .await
                .unwrap();
        }

        // 1. with no retention period set on the ns, nothing should get flagged
        let ids = repos
            .parquet_files()
            .flag_for_delete_by_retention()
            .await
            .unwrap();
        assert!(ids.is_empty());
        // 2. set ns retention period to one hour then create some files before and after and
        //    ensure correct files get deleted
        repos
            .namespaces()
            .update_retention_period(&namespace.name, Some(60 * 60 * 1_000_000_000)) // 1 hour
            .await
            .unwrap();
        let f4_params = ParquetFileParams {
            object_store_id: Uuid::new_v4(),
            max_time: Timestamp::new(
                // a bit over an hour ago
                (catalog.time_provider().now() - Duration::from_secs(60 * 65)).timestamp_nanos(),
            ),
            ..f3_params
        };
        let f4 = repos
            .parquet_files()
            .create(f4_params.clone())
            .await
            .unwrap();
        let f5_params = ParquetFileParams {
            object_store_id: Uuid::new_v4(),
            max_time: Timestamp::new(
                // a bit under an hour ago
                (catalog.time_provider().now() - Duration::from_secs(60 * 55)).timestamp_nanos(),
            ),
            ..f4_params
        };
        let f5 = repos
            .parquet_files()
            .create(f5_params.clone())
            .await
            .unwrap();
        let ids = repos
            .parquet_files()
            .flag_for_delete_by_retention()
            .await
            .unwrap();
        assert!(ids.len() > 1); // it's also going to flag f1, f2 & f3 because they have low max
                                // timestamps but i don't want this test to be brittle if those
                                // values change so i'm not asserting len == 4
        let f4 = repos
            .parquet_files()
            .get_by_object_store_id(f4.object_store_id)
            .await
            .unwrap()
            .unwrap();
        assert_matches!(f4.to_delete, Some(_)); // f4 is > 1hr old
        let f5 = repos
            .parquet_files()
            .get_by_object_store_id(f5.object_store_id)
            .await
            .unwrap()
            .unwrap();
        assert_matches!(f5.to_delete, None); // f5 is < 1hr old

        // call flag_for_delete_by_retention() again and nothing should be flagged because they've
        // already been flagged
        let ids = repos
            .parquet_files()
            .flag_for_delete_by_retention()
            .await
            .unwrap();
        assert!(ids.is_empty());

        // test that flag_for_delete_by_retention respects UPDATE LIMIT
        // create limit + the meaning of life parquet files that are all older than the retention (>1hr)
        const LIMIT: usize = 1000;
        const MOL: usize = 42;
        for _ in 0..LIMIT + MOL {
            let params = ParquetFileParams {
                object_store_id: Uuid::new_v4(),
                max_time: Timestamp::new(
                    // a bit over an hour ago
                    (catalog.time_provider().now() - Duration::from_secs(60 * 65))
                        .timestamp_nanos(),
                ),
                ..f1_params.clone()
            };
            repos.parquet_files().create(params.clone()).await.unwrap();
        }
        let ids = repos
            .parquet_files()
            .flag_for_delete_by_retention()
            .await
            .unwrap();
        assert_eq!(ids.len(), LIMIT);
        let ids = repos
            .parquet_files()
            .flag_for_delete_by_retention()
            .await
            .unwrap();
        assert_eq!(ids.len(), MOL); // second call took remainder
        let ids = repos
            .parquet_files()
            .flag_for_delete_by_retention()
            .await
            .unwrap();
        assert_eq!(ids.len(), 0); // none left

        // test create_update_delete
        let f6_params = ParquetFileParams {
            object_store_id: Uuid::new_v4(),
            ..f5_params
        };
        let f1_uuid = f1.object_store_id;
        let f5_uuid = f5.object_store_id;
        let cud = repos
            .parquet_files()
            .create_upgrade_delete(
                f4.partition_id,
                &[f5.clone()],
                &[f1.clone()],
                &[f6_params.clone()],
                CompactionLevel::Final,
            )
            .await
            .unwrap();

        assert_eq!(cud.len(), 1);
        let f5_delete = repos
            .parquet_files()
            .get_by_object_store_id(f5_uuid)
            .await
            .unwrap()
            .unwrap();
        assert_matches!(f5_delete.to_delete, Some(_));

        let f1_compaction_level = repos
            .parquet_files()
            .get_by_object_store_id(f1_uuid)
            .await
            .unwrap()
            .unwrap();
        assert_matches!(f1_compaction_level.compaction_level, CompactionLevel::Final);

        let f6 = repos
            .parquet_files()
            .get_by_object_store_id(f6_params.object_store_id)
            .await
            .unwrap()
            .unwrap();

        let f6_uuid = f6.object_store_id;

        // test create_update_delete transaction (rollsback because f6 already exists)
        let cud = repos
            .parquet_files()
            .create_upgrade_delete(
                f4.partition_id,
                &[f5],
                &[f2],
                &[f6_params.clone()],
                CompactionLevel::Final,
            )
            .await;

        assert_matches!(
            cud,
            Err(Error::FileExists {
                object_store_id
            }) if object_store_id == f6_params.object_store_id
        );

        let f6_not_delete = repos
            .parquet_files()
            .get_by_object_store_id(f6_uuid)
            .await
            .unwrap()
            .unwrap();
        assert_matches!(f6_not_delete.to_delete, None);
    }

    async fn test_parquet_file_delete_broken(catalog: Arc<dyn Catalog>) {
        let mut repos = catalog.repositories().await;
        let namespace_1 = arbitrary_namespace(&mut *repos, "retention_broken_1").await;
        let namespace_2 = repos
            .namespaces()
            .create(&NamespaceName::new("retention_broken_2").unwrap(), Some(1))
            .await
            .unwrap();
        let table_1 = arbitrary_table(&mut *repos, "test_table", &namespace_1).await;
        let table_2 = arbitrary_table(&mut *repos, "test_table", &namespace_2).await;
        let partition_1 = repos
            .partitions()
            .create_or_get("one".into(), table_1.id)
            .await
            .unwrap();
        let partition_2 = repos
            .partitions()
            .create_or_get("one".into(), table_2.id)
            .await
            .unwrap();

        let parquet_file_params_1 = ParquetFileParams {
            namespace_id: namespace_1.id,
            table_id: table_1.id,
            partition_id: partition_1.id,
            object_store_id: Uuid::new_v4(),
            min_time: Timestamp::new(1),
            max_time: Timestamp::new(10),
            file_size_bytes: 1337,
            row_count: 0,
            compaction_level: CompactionLevel::Initial,
            created_at: Timestamp::new(1),
            column_set: ColumnSet::new([ColumnId::new(1), ColumnId::new(2)]),
            max_l0_created_at: Timestamp::new(1),
        };
        let parquet_file_params_2 = ParquetFileParams {
            namespace_id: namespace_2.id,
            table_id: table_2.id,
            partition_id: partition_2.id,
            object_store_id: Uuid::new_v4(),
            min_time: Timestamp::new(1),
            max_time: Timestamp::new(10),
            file_size_bytes: 1337,
            row_count: 0,
            compaction_level: CompactionLevel::Initial,
            created_at: Timestamp::new(1),
            column_set: ColumnSet::new([ColumnId::new(1), ColumnId::new(2)]),
            max_l0_created_at: Timestamp::new(1),
        };
        let _parquet_file_1 = repos
            .parquet_files()
            .create(parquet_file_params_1.clone())
            .await
            .unwrap();
        let parquet_file_2 = repos
            .parquet_files()
            .create(parquet_file_params_2.clone())
            .await
            .unwrap();

        let ids = repos
            .parquet_files()
            .flag_for_delete_by_retention()
            .await
            .unwrap();
        assert_eq!(ids, vec![parquet_file_2.id]);
    }

    async fn test_partitions_new_file_between(catalog: Arc<dyn Catalog>) {
        let mut repos = catalog.repositories().await;
        let namespace = arbitrary_namespace(&mut *repos, "test_partitions_new_file_between").await;
        let table =
            arbitrary_table(&mut *repos, "test_table_for_new_file_between", &namespace).await;

        // param for the tests
        let time_now = Timestamp::from(catalog.time_provider().now());
        let time_one_hour_ago = Timestamp::from(catalog.time_provider().hours_ago(1));
        let time_two_hour_ago = Timestamp::from(catalog.time_provider().hours_ago(2));
        let time_three_hour_ago = Timestamp::from(catalog.time_provider().hours_ago(3));
        let time_five_hour_ago = Timestamp::from(catalog.time_provider().hours_ago(5));
        let time_six_hour_ago = Timestamp::from(catalog.time_provider().hours_ago(6));

        // Db has no partitions
        let partitions = repos
            .partitions()
            .partitions_new_file_between(time_two_hour_ago, None)
            .await
            .unwrap();
        assert!(partitions.is_empty());

        // -----------------
        // PARTITION one
        // The DB has 1 partition but it does not have any file
        let partition1 = repos
            .partitions()
            .create_or_get("one".into(), table.id)
            .await
            .unwrap();
        let partitions = repos
            .partitions()
            .partitions_new_file_between(time_two_hour_ago, None)
            .await
            .unwrap();
        assert!(partitions.is_empty());

        // create files for partition one
        let parquet_file_params = ParquetFileParams {
            namespace_id: namespace.id,
            table_id: partition1.table_id,
            partition_id: partition1.id,
            object_store_id: Uuid::new_v4(),
            min_time: Timestamp::new(1),
            max_time: Timestamp::new(10),
            file_size_bytes: 1337,
            row_count: 0,
            compaction_level: CompactionLevel::Initial,
            created_at: time_three_hour_ago,
            column_set: ColumnSet::new([ColumnId::new(1), ColumnId::new(2)]),
            max_l0_created_at: time_now,
        };

        // create a deleted L0 file that was created 3 hours ago
        let delete_l0_file = repos
            .parquet_files()
            .create(parquet_file_params.clone())
            .await
            .unwrap();
        repos
            .parquet_files()
            .flag_for_delete(delete_l0_file.id)
            .await
            .unwrap();
        let partitions = repos
            .partitions()
            .partitions_new_file_between(time_two_hour_ago, None)
            .await
            .unwrap();
        assert!(partitions.is_empty());
        let partitions = repos
            .partitions()
            .partitions_new_file_between(time_two_hour_ago, Some(time_one_hour_ago))
            .await
            .unwrap();
        assert!(partitions.is_empty());
        let partitions = repos
            .partitions()
            .partitions_new_file_between(time_three_hour_ago, Some(time_one_hour_ago))
            .await
            .unwrap();
        assert!(partitions.is_empty());

        // create a deleted L0 file that was created 1 hour ago
        let l0_one_hour_ago_file_params = ParquetFileParams {
            object_store_id: Uuid::new_v4(),
            created_at: time_one_hour_ago,
            ..parquet_file_params.clone()
        };
        repos
            .parquet_files()
            .create(l0_one_hour_ago_file_params.clone())
            .await
            .unwrap();
        // partition one should be returned
        let partitions = repos
            .partitions()
            .partitions_new_file_between(time_two_hour_ago, None)
            .await
            .unwrap();
        assert_eq!(partitions.len(), 1);
        assert_eq!(partitions[0], partition1.id);
        let partitions = repos
            .partitions()
            .partitions_new_file_between(time_two_hour_ago, Some(time_now))
            .await
            .unwrap();
        assert_eq!(partitions.len(), 1);
        assert_eq!(partitions[0], partition1.id);
        let partitions = repos
            .partitions()
            .partitions_new_file_between(time_three_hour_ago, Some(time_now))
            .await
            .unwrap();
        assert_eq!(partitions.len(), 1);
        assert_eq!(partitions[0], partition1.id);
        let partitions = repos
            .partitions()
            .partitions_new_file_between(time_three_hour_ago, Some(time_two_hour_ago))
            .await
            .unwrap();
        assert!(partitions.is_empty());

        // -----------------
        // PARTITION two
        // Partition two without any file
        let partition2 = repos
            .partitions()
            .create_or_get("two".into(), table.id)
            .await
            .unwrap();
        // should return partition one only
        let partitions = repos
            .partitions()
            .partitions_new_file_between(time_two_hour_ago, None)
            .await
            .unwrap();
        assert_eq!(partitions.len(), 1);
        assert_eq!(partitions[0], partition1.id);
        let partitions = repos
            .partitions()
            .partitions_new_file_between(time_three_hour_ago, Some(time_now))
            .await
            .unwrap();
        assert_eq!(partitions.len(), 1);
        assert_eq!(partitions[0], partition1.id);

        // Add a L0 file created 5 hours ago
        let l0_five_hour_ago_file_params = ParquetFileParams {
            object_store_id: Uuid::new_v4(),
            created_at: time_five_hour_ago,
            partition_id: partition2.id,
            ..parquet_file_params.clone()
        };
        repos
            .parquet_files()
            .create(l0_five_hour_ago_file_params.clone())
            .await
            .unwrap();
        // still return partition one only
        let partitions = repos
            .partitions()
            .partitions_new_file_between(time_two_hour_ago, None)
            .await
            .unwrap();
        assert_eq!(partitions.len(), 1);
        assert_eq!(partitions[0], partition1.id);
        let partitions = repos
            .partitions()
            .partitions_new_file_between(time_three_hour_ago, Some(time_now))
            .await
            .unwrap();
        assert_eq!(partitions.len(), 1);
        assert_eq!(partitions[0], partition1.id);
        let partitions = repos
            .partitions()
            .partitions_new_file_between(time_three_hour_ago, Some(time_now))
            .await
            .unwrap();
        assert_eq!(partitions.len(), 1);
        assert_eq!(partitions[0], partition1.id);
        // Between six and three hours ago, return only partition 2
        let partitions = repos
            .partitions()
            .partitions_new_file_between(time_six_hour_ago, Some(time_three_hour_ago))
            .await
            .unwrap();
        assert_eq!(partitions.len(), 1);
        assert_eq!(partitions[0], partition2.id);

        // Add an L1 file created just now
        let l1_file_params = ParquetFileParams {
            object_store_id: Uuid::new_v4(),
            created_at: time_now,
            partition_id: partition2.id,
            compaction_level: CompactionLevel::FileNonOverlapped,
            ..parquet_file_params.clone()
        };
        repos
            .parquet_files()
            .create(l1_file_params.clone())
            .await
            .unwrap();
        // should return both partitions
        let mut partitions = repos
            .partitions()
            .partitions_new_file_between(time_two_hour_ago, None)
            .await
            .unwrap();
        assert_eq!(partitions.len(), 2);
        partitions.sort();
        assert_eq!(partitions[0], partition1.id);
        assert_eq!(partitions[1], partition2.id);
        // Only return partition1: the creation time must be strictly less than the maximum time,
        // not equal
        let mut partitions = repos
            .partitions()
            .partitions_new_file_between(time_three_hour_ago, Some(time_now))
            .await
            .unwrap();
        assert_eq!(partitions.len(), 1);
        partitions.sort();
        assert_eq!(partitions[0], partition1.id);
        // Between six and three hours ago, return none
        let partitions = repos
            .partitions()
            .partitions_new_file_between(time_six_hour_ago, Some(time_three_hour_ago))
            .await
            .unwrap();
        assert!(partitions.is_empty());

        // -----------------
        // PARTITION three
        // Partition three without any file
        let partition3 = repos
            .partitions()
            .create_or_get("three".into(), table.id)
            .await
            .unwrap();
        // should return partition one and two only
        let mut partitions = repos
            .partitions()
            .partitions_new_file_between(time_two_hour_ago, None)
            .await
            .unwrap();
        assert_eq!(partitions.len(), 2);
        partitions.sort();
        assert_eq!(partitions[0], partition1.id);
        assert_eq!(partitions[1], partition2.id);
        // Only return partition1: the creation time must be strictly less than the maximum time,
        // not equal
        let partitions = repos
            .partitions()
            .partitions_new_file_between(time_three_hour_ago, Some(time_now))
            .await
            .unwrap();
        assert_eq!(partitions.len(), 1);
        assert_eq!(partitions[0], partition1.id);
        // When the maximum time is greater than the creation time of partition2, return it
        let mut partitions = repos
            .partitions()
            .partitions_new_file_between(time_three_hour_ago, Some(time_now + 1))
            .await
            .unwrap();
        assert_eq!(partitions.len(), 2);
        partitions.sort();
        assert_eq!(partitions[0], partition1.id);
        assert_eq!(partitions[1], partition2.id);
        // Between six and three hours ago, return none
        let partitions = repos
            .partitions()
            .partitions_new_file_between(time_six_hour_ago, Some(time_three_hour_ago))
            .await
            .unwrap();
        assert!(partitions.is_empty());

        // Add an L2 file created just now for partition three
        // Since the file is L2, the partition won't get updated
        let l2_file_params = ParquetFileParams {
            object_store_id: Uuid::new_v4(),
            created_at: time_now,
            partition_id: partition3.id,
            compaction_level: CompactionLevel::Final,
            ..parquet_file_params.clone()
        };
        repos
            .parquet_files()
            .create(l2_file_params.clone())
            .await
            .unwrap();
        // still should return partition one and two only
        let mut partitions = repos
            .partitions()
            .partitions_new_file_between(time_two_hour_ago, None)
            .await
            .unwrap();
        assert_eq!(partitions.len(), 2);
        partitions.sort();
        assert_eq!(partitions[0], partition1.id);
        assert_eq!(partitions[1], partition2.id);
        // Only return partition1: the creation time must be strictly less than the maximum time,
        // not equal
        let partitions = repos
            .partitions()
            .partitions_new_file_between(time_three_hour_ago, Some(time_now))
            .await
            .unwrap();
        assert_eq!(partitions.len(), 1);
        assert_eq!(partitions[0], partition1.id);
        // Between six and three hours ago, return none
        let partitions = repos
            .partitions()
            .partitions_new_file_between(time_six_hour_ago, Some(time_three_hour_ago))
            .await
            .unwrap();
        assert!(partitions.is_empty());

        // add an L0 file created one hour ago for partition three
        let l0_one_hour_ago_file_params = ParquetFileParams {
            object_store_id: Uuid::new_v4(),
            created_at: time_one_hour_ago,
            partition_id: partition3.id,
            ..parquet_file_params.clone()
        };
        repos
            .parquet_files()
            .create(l0_one_hour_ago_file_params.clone())
            .await
            .unwrap();
        // should return all partitions
        let mut partitions = repos
            .partitions()
            .partitions_new_file_between(time_two_hour_ago, None)
            .await
            .unwrap();
        assert_eq!(partitions.len(), 3);
        partitions.sort();
        assert_eq!(partitions[0], partition1.id);
        assert_eq!(partitions[1], partition2.id);
        assert_eq!(partitions[2], partition3.id);
        // Only return partitions 1 and 3; 2 was created just now
        let mut partitions = repos
            .partitions()
            .partitions_new_file_between(time_three_hour_ago, Some(time_now))
            .await
            .unwrap();
        assert_eq!(partitions.len(), 2);
        partitions.sort();
        assert_eq!(partitions[0], partition1.id);
        assert_eq!(partitions[1], partition3.id);
        // Between six and three hours ago, return none
        let partitions = repos
            .partitions()
            .partitions_new_file_between(time_six_hour_ago, Some(time_three_hour_ago))
            .await
            .unwrap();
        assert!(partitions.is_empty());
    }

    async fn test_list_by_partiton_not_to_delete(catalog: Arc<dyn Catalog>) {
        let mut repos = catalog.repositories().await;
        let namespace = arbitrary_namespace(
            &mut *repos,
            "namespace_parquet_file_test_list_by_partiton_not_to_delete",
        )
        .await;
        let table = arbitrary_table(&mut *repos, "test_table", &namespace).await;

        let partition = repos
            .partitions()
            .create_or_get("test_list_by_partiton_not_to_delete_one".into(), table.id)
            .await
            .unwrap();
        let partition2 = repos
            .partitions()
            .create_or_get("test_list_by_partiton_not_to_delete_two".into(), table.id)
            .await
            .unwrap();

        let min_time = Timestamp::new(1);
        let max_time = Timestamp::new(10);

        let parquet_file_params = ParquetFileParams {
            namespace_id: namespace.id,
            table_id: partition.table_id,
            partition_id: partition.id,
            object_store_id: Uuid::new_v4(),
            min_time,
            max_time,
            file_size_bytes: 1337,
            row_count: 0,
            compaction_level: CompactionLevel::Initial,
            created_at: Timestamp::new(1),
            column_set: ColumnSet::new([ColumnId::new(1), ColumnId::new(2)]),
            max_l0_created_at: Timestamp::new(1),
        };

        let parquet_file = repos
            .parquet_files()
            .create(parquet_file_params.clone())
            .await
            .unwrap();
        let delete_file_params = ParquetFileParams {
            object_store_id: Uuid::new_v4(),
            ..parquet_file_params.clone()
        };
        let delete_file = repos
            .parquet_files()
            .create(delete_file_params)
            .await
            .unwrap();
        repos
            .parquet_files()
            .flag_for_delete(delete_file.id)
            .await
            .unwrap();
        let level1_file_params = ParquetFileParams {
            object_store_id: Uuid::new_v4(),
            ..parquet_file_params.clone()
        };
        let mut level1_file = repos
            .parquet_files()
            .create(level1_file_params)
            .await
            .unwrap();
        repos
            .parquet_files()
            .update_compaction_level(&[level1_file.id], CompactionLevel::FileNonOverlapped)
            .await
            .unwrap();
        level1_file.compaction_level = CompactionLevel::FileNonOverlapped;

        let other_partition_params = ParquetFileParams {
            partition_id: partition2.id,
            object_store_id: Uuid::new_v4(),
            ..parquet_file_params.clone()
        };
        let _partition2_file = repos
            .parquet_files()
            .create(other_partition_params)
            .await
            .unwrap();

        let files = repos
            .parquet_files()
            .list_by_partition_not_to_delete(partition.id)
            .await
            .unwrap();
        // not asserting against a vector literal to guard against flakiness due to uncertain
        // ordering of SQL query in postgres impl
        assert_eq!(files.len(), 2);
        assert_matches!(files.iter().find(|f| f.id == parquet_file.id), Some(_));
        assert_matches!(files.iter().find(|f| f.id == level1_file.id), Some(_));

        // remove namespace to avoid it from affecting later tests
        repos
            .namespaces()
            .soft_delete("namespace_parquet_file_test_list_by_partiton_not_to_delete")
            .await
            .expect("delete namespace should succeed");
    }

    async fn test_update_to_compaction_level_1(catalog: Arc<dyn Catalog>) {
        let mut repos = catalog.repositories().await;
        let namespace =
            arbitrary_namespace(&mut *repos, "namespace_update_to_compaction_level_1_test").await;
        let table = arbitrary_table(&mut *repos, "update_table", &namespace).await;
        let partition = repos
            .partitions()
            .create_or_get("test_update_to_compaction_level_1_one".into(), table.id)
            .await
            .unwrap();

        // Set up the window of times we're interested in level 1 files for
        let query_min_time = Timestamp::new(5);
        let query_max_time = Timestamp::new(10);

        // Create a file with times entirely within the window
        let parquet_file_params = ParquetFileParams {
            namespace_id: namespace.id,
            table_id: partition.table_id,
            partition_id: partition.id,
            object_store_id: Uuid::new_v4(),
            min_time: query_min_time + 1,
            max_time: query_max_time - 1,
            file_size_bytes: 1337,
            row_count: 0,
            compaction_level: CompactionLevel::Initial,
            created_at: Timestamp::new(1),
            column_set: ColumnSet::new([ColumnId::new(1), ColumnId::new(2)]),
            max_l0_created_at: Timestamp::new(1),
        };
        let parquet_file = repos
            .parquet_files()
            .create(parquet_file_params.clone())
            .await
            .unwrap();

        // Create a file that will remain as level 0
        let level_0_params = ParquetFileParams {
            object_store_id: Uuid::new_v4(),
            ..parquet_file_params.clone()
        };
        let level_0_file = repos.parquet_files().create(level_0_params).await.unwrap();

        // Create a ParquetFileId that doesn't actually exist in the catalog
        let nonexistent_parquet_file_id = ParquetFileId::new(level_0_file.id.get() + 1);

        // Make parquet_file compaction level 1, attempt to mark the nonexistent file; operation
        // should succeed
        let updated = repos
            .parquet_files()
            .update_compaction_level(
                &[parquet_file.id, nonexistent_parquet_file_id],
                CompactionLevel::FileNonOverlapped,
            )
            .await
            .unwrap();
        assert_eq!(updated, vec![parquet_file.id]);

        // remove namespace to avoid it from affecting later tests
        repos
            .namespaces()
            .soft_delete("namespace_update_to_compaction_level_1_test")
            .await
            .expect("delete namespace should succeed");
    }

    /// Assert that a namespace deletion does NOT cascade to the tables/schema
    /// items/parquet files/etc.
    ///
    /// Removal of this entities breaks the invariant that once created, a row
    /// always exists for the lifetime of an IOx process, and causes the system
    /// to panic in multiple components. It's also ineffective, because most
    /// components maintain a cache of at least one of these entities.
    ///
    /// Instead soft deleted namespaces should have their files GC'd like a
    /// normal parquet file deletion, removing the rows once they're no longer
    /// being actively used by the system. This is done by waiting a long time
    /// before deleting records, and whilst isn't perfect, it is largely
    /// effective.
    async fn test_delete_namespace(catalog: Arc<dyn Catalog>) {
        let mut repos = catalog.repositories().await;
        let namespace_1 =
            arbitrary_namespace(&mut *repos, "namespace_test_delete_namespace_1").await;
        let table_1 = arbitrary_table(&mut *repos, "test_table_1", &namespace_1).await;
        let _c = repos
            .columns()
            .create_or_get("column_test_1", table_1.id, ColumnType::Tag)
            .await
            .unwrap();
        let partition_1 = repos
            .partitions()
            .create_or_get("test_delete_namespace_one".into(), table_1.id)
            .await
            .unwrap();

        // parquet files
        let parquet_file_params = ParquetFileParams {
            namespace_id: namespace_1.id,
            table_id: partition_1.table_id,
            partition_id: partition_1.id,
            object_store_id: Uuid::new_v4(),
            min_time: Timestamp::new(100),
            max_time: Timestamp::new(250),
            file_size_bytes: 1337,
            row_count: 0,
            compaction_level: CompactionLevel::Initial,
            created_at: Timestamp::new(1),
            column_set: ColumnSet::new([ColumnId::new(1), ColumnId::new(2)]),
            max_l0_created_at: Timestamp::new(1),
        };
        let p1_n1 = repos
            .parquet_files()
            .create(parquet_file_params.clone())
            .await
            .unwrap();
        let parquet_file_params_2 = ParquetFileParams {
            object_store_id: Uuid::new_v4(),
            min_time: Timestamp::new(200),
            max_time: Timestamp::new(300),
            ..parquet_file_params
        };
        let p2_n1 = repos
            .parquet_files()
            .create(parquet_file_params_2.clone())
            .await
            .unwrap();

        // we've now created a namespace with a table and parquet files. before we test deleting
        // it, let's create another so we can ensure that doesn't get deleted.
        let namespace_2 =
            arbitrary_namespace(&mut *repos, "namespace_test_delete_namespace_2").await;
        let table_2 = arbitrary_table(&mut *repos, "test_table_2", &namespace_2).await;
        let _c = repos
            .columns()
            .create_or_get("column_test_2", table_2.id, ColumnType::Tag)
            .await
            .unwrap();
        let partition_2 = repos
            .partitions()
            .create_or_get("test_delete_namespace_two".into(), table_2.id)
            .await
            .unwrap();

        // parquet files
        let parquet_file_params = ParquetFileParams {
            namespace_id: namespace_2.id,
            table_id: partition_2.table_id,
            partition_id: partition_2.id,
            object_store_id: Uuid::new_v4(),
            min_time: Timestamp::new(100),
            max_time: Timestamp::new(250),
            file_size_bytes: 1337,
            row_count: 0,
            compaction_level: CompactionLevel::Initial,
            created_at: Timestamp::new(1),
            column_set: ColumnSet::new([ColumnId::new(1), ColumnId::new(2)]),
            max_l0_created_at: Timestamp::new(1),
        };
        let p1_n2 = repos
            .parquet_files()
            .create(parquet_file_params.clone())
            .await
            .unwrap();
        let parquet_file_params_2 = ParquetFileParams {
            object_store_id: Uuid::new_v4(),
            min_time: Timestamp::new(200),
            max_time: Timestamp::new(300),
            ..parquet_file_params
        };
        let p2_n2 = repos
            .parquet_files()
            .create(parquet_file_params_2.clone())
            .await
            .unwrap();

        // now delete namespace_1 and assert it's all gone and none of
        // namespace_2 is gone
        repos
            .namespaces()
            .soft_delete("namespace_test_delete_namespace_1")
            .await
            .expect("delete namespace should succeed");
        // assert that namespace is soft-deleted, but the table, column, and parquet files are all
        // still there.
        assert!(repos
            .namespaces()
            .get_by_id(namespace_1.id, SoftDeletedRows::ExcludeDeleted)
            .await
            .expect("get namespace should succeed")
            .is_none());
        assert_eq!(
            repos
                .namespaces()
                .get_by_id(namespace_1.id, SoftDeletedRows::AllRows)
                .await
                .expect("get namespace should succeed")
                .map(|mut v| {
                    // The only change after soft-deletion should be the deleted_at
                    // field being set - this block normalises that field, so that
                    // the before/after can be asserted as equal.
                    v.deleted_at = None;
                    v
                })
                .expect("should see soft-deleted row"),
            namespace_1
        );
        assert_eq!(
            repos
                .tables()
                .get_by_id(table_1.id)
                .await
                .expect("get table should succeed")
                .expect("should return row"),
            table_1
        );
        assert_eq!(
            repos
                .columns()
                .list_by_namespace_id(namespace_1.id)
                .await
                .expect("listing columns should succeed")
                .len(),
            1
        );
        assert_eq!(
            repos
                .columns()
                .list_by_table_id(table_1.id)
                .await
                .expect("listing columns should succeed")
                .len(),
            1
        );
        assert!(repos
            .partitions()
            .get_by_id(partition_1.id)
            .await
            .expect("fetching partition by id should succeed")
            .is_some());
        assert!(repos
            .parquet_files()
            .exist(p1_n1.id)
            .await
            .expect("parquet file exists check should succeed"));
        assert!(repos
            .parquet_files()
            .exist(p2_n1.id)
            .await
            .expect("parquet file exists check should succeed"));

        // assert that the namespace, table, column, and parquet files for namespace_2 are still
        // there
        assert!(repos
            .namespaces()
            .get_by_id(namespace_2.id, SoftDeletedRows::ExcludeDeleted)
            .await
            .expect("get namespace should succeed")
            .is_some());
        assert!(repos
            .tables()
            .get_by_id(table_2.id)
            .await
            .expect("get table should succeed")
            .is_some());
        assert_eq!(
            repos
                .columns()
                .list_by_namespace_id(namespace_2.id)
                .await
                .expect("listing columns should succeed")
                .len(),
            1
        );
        assert_eq!(
            repos
                .columns()
                .list_by_table_id(table_2.id)
                .await
                .expect("listing columns should succeed")
                .len(),
            1
        );
        assert!(repos
            .partitions()
            .get_by_id(partition_2.id)
            .await
            .expect("fetching partition by id should succeed")
            .is_some());
        assert!(repos
            .parquet_files()
            .exist(p1_n2.id)
            .await
            .expect("parquet file exists check should succeed"));
        assert!(repos
            .parquet_files()
            .exist(p2_n2.id)
            .await
            .expect("parquet file exists check should succeed"));
    }

<<<<<<< HEAD
=======
    async fn test_txn_isolation(catalog: Arc<dyn Catalog>) {
        let barrier = Arc::new(tokio::sync::Barrier::new(2));

        let barrier_captured = Arc::clone(&barrier);
        let catalog_captured = Arc::clone(&catalog);
        let insertion_task = tokio::spawn(async move {
            barrier_captured.wait().await;

            let mut txn = catalog_captured.start_transaction().await.unwrap();
            arbitrary_namespace(&mut *txn, "test_txn_isolation").await;

            tokio::time::sleep(Duration::from_millis(200)).await;
            txn.abort().await.unwrap();
        });

        let mut txn = catalog.start_transaction().await.unwrap();

        barrier.wait().await;
        tokio::time::sleep(Duration::from_millis(100)).await;

        let namespace = txn
            .namespaces()
            .get_by_name("test_txn_isolation", SoftDeletedRows::AllRows)
            .await
            .unwrap();
        assert!(namespace.is_none());
        txn.abort().await.unwrap();

        insertion_task.await.unwrap();

        let mut txn = catalog.start_transaction().await.unwrap();
        let namespace = txn
            .namespaces()
            .get_by_name("test_txn_isolation", SoftDeletedRows::AllRows)
            .await
            .unwrap();
        assert!(namespace.is_none());
        txn.abort().await.unwrap();
    }

    async fn test_txn_drop(catalog: Arc<dyn Catalog>) {
        let capture = TracingCapture::new();
        let mut txn = catalog.start_transaction().await.unwrap();
        arbitrary_namespace(&mut *txn, "test_txn_drop").await;
        drop(txn);

        // got a warning
        assert_contains!(capture.to_string(), "Dropping ");
        assert_contains!(capture.to_string(), " w/o finalizing (commit or abort)");

        // data is NOT committed
        let mut txn = catalog.start_transaction().await.unwrap();
        let namespace = txn
            .namespaces()
            .get_by_name("test_txn_drop", SoftDeletedRows::AllRows)
            .await
            .unwrap();
        assert!(namespace.is_none());
        txn.abort().await.unwrap();
    }

>>>>>>> 74a7b710
    /// Upsert a namespace called `namespace_name` and write `lines` to it.
    async fn populate_namespace<R>(
        repos: &mut R,
        namespace_name: &str,
        lines: &str,
    ) -> (Namespace, NamespaceSchema)
    where
        R: RepoCollection + ?Sized,
    {
        let namespace = repos
            .namespaces()
            .create(&NamespaceName::new(namespace_name).unwrap(), None)
            .await;

        let namespace = match namespace {
            Ok(v) => v,
            Err(Error::NameExists { .. }) => repos
                .namespaces()
                .get_by_name(namespace_name, SoftDeletedRows::AllRows)
                .await
                .unwrap()
                .unwrap(),
            e @ Err(_) => e.unwrap(),
        };

        let batches = mutable_batch_lp::lines_to_batches(lines, 42).unwrap();
        let batches = batches.iter().map(|(table, batch)| (table.as_str(), batch));
        let ns = NamespaceSchema::new_empty_from(&namespace);

        let schema = validate_or_insert_schema(batches, &ns, repos)
            .await
            .expect("validate schema failed")
            .unwrap_or(ns);

        (namespace, schema)
    }

    async fn test_list_schemas(catalog: Arc<dyn Catalog>) {
        let mut repos = catalog.repositories().await;

        let ns1 = populate_namespace(
            repos.deref_mut(),
            "ns1",
            "cpu,tag=1 field=1i\nanother,tag=1 field=1.0",
        )
        .await;
        let ns2 = populate_namespace(
            repos.deref_mut(),
            "ns2",
            "cpu,tag=1 field=1i\nsomethingelse field=1u",
        )
        .await;

        // Otherwise the in-mem catalog deadlocks.... (but not postgres)
        drop(repos);

        let got = list_schemas(&*catalog)
            .await
            .expect("should be able to list the schemas")
            .collect::<Vec<_>>();

        assert!(got.contains(&ns1), "{:#?}\n\nwant{:#?}", got, &ns1);
        assert!(got.contains(&ns2), "{:#?}\n\nwant{:#?}", got, &ns2);
    }

    async fn test_list_schemas_soft_deleted_rows(catalog: Arc<dyn Catalog>) {
        let mut repos = catalog.repositories().await;

        let ns1 = populate_namespace(
            repos.deref_mut(),
            "ns1",
            "cpu,tag=1 field=1i\nanother,tag=1 field=1.0",
        )
        .await;
        let ns2 = populate_namespace(
            repos.deref_mut(),
            "ns2",
            "cpu,tag=1 field=1i\nsomethingelse field=1u",
        )
        .await;

        repos
            .namespaces()
            .soft_delete(&ns2.0.name)
            .await
            .expect("failed to soft delete namespace");

        // Otherwise the in-mem catalog deadlocks.... (but not postgres)
        drop(repos);

        let got = list_schemas(&*catalog)
            .await
            .expect("should be able to list the schemas")
            .collect::<Vec<_>>();

        assert!(got.contains(&ns1), "{:#?}\n\nwant{:#?}", got, &ns1);
        assert!(!got.contains(&ns2), "{:#?}\n\n do not want{:#?}", got, &ns2);
    }

    fn assert_metric_hit(metrics: &metric::Registry, name: &'static str) {
        let histogram = metrics
            .get_instrument::<Metric<DurationHistogram>>("catalog_op_duration")
            .expect("failed to read metric")
            .get_observer(&Attributes::from(&[("op", name), ("result", "success")]))
            .expect("failed to get observer")
            .fetch();

        let hit_count = histogram.sample_count();
        assert!(hit_count > 1, "metric did not record any calls");
    }
}<|MERGE_RESOLUTION|>--- conflicted
+++ resolved
@@ -2834,70 +2834,6 @@
             .expect("parquet file exists check should succeed"));
     }
 
-<<<<<<< HEAD
-=======
-    async fn test_txn_isolation(catalog: Arc<dyn Catalog>) {
-        let barrier = Arc::new(tokio::sync::Barrier::new(2));
-
-        let barrier_captured = Arc::clone(&barrier);
-        let catalog_captured = Arc::clone(&catalog);
-        let insertion_task = tokio::spawn(async move {
-            barrier_captured.wait().await;
-
-            let mut txn = catalog_captured.start_transaction().await.unwrap();
-            arbitrary_namespace(&mut *txn, "test_txn_isolation").await;
-
-            tokio::time::sleep(Duration::from_millis(200)).await;
-            txn.abort().await.unwrap();
-        });
-
-        let mut txn = catalog.start_transaction().await.unwrap();
-
-        barrier.wait().await;
-        tokio::time::sleep(Duration::from_millis(100)).await;
-
-        let namespace = txn
-            .namespaces()
-            .get_by_name("test_txn_isolation", SoftDeletedRows::AllRows)
-            .await
-            .unwrap();
-        assert!(namespace.is_none());
-        txn.abort().await.unwrap();
-
-        insertion_task.await.unwrap();
-
-        let mut txn = catalog.start_transaction().await.unwrap();
-        let namespace = txn
-            .namespaces()
-            .get_by_name("test_txn_isolation", SoftDeletedRows::AllRows)
-            .await
-            .unwrap();
-        assert!(namespace.is_none());
-        txn.abort().await.unwrap();
-    }
-
-    async fn test_txn_drop(catalog: Arc<dyn Catalog>) {
-        let capture = TracingCapture::new();
-        let mut txn = catalog.start_transaction().await.unwrap();
-        arbitrary_namespace(&mut *txn, "test_txn_drop").await;
-        drop(txn);
-
-        // got a warning
-        assert_contains!(capture.to_string(), "Dropping ");
-        assert_contains!(capture.to_string(), " w/o finalizing (commit or abort)");
-
-        // data is NOT committed
-        let mut txn = catalog.start_transaction().await.unwrap();
-        let namespace = txn
-            .namespaces()
-            .get_by_name("test_txn_drop", SoftDeletedRows::AllRows)
-            .await
-            .unwrap();
-        assert!(namespace.is_none());
-        txn.abort().await.unwrap();
-    }
-
->>>>>>> 74a7b710
     /// Upsert a namespace called `namespace_name` and write `lines` to it.
     async fn populate_namespace<R>(
         repos: &mut R,
