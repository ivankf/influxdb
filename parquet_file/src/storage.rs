--- conflicted
+++ resolved
@@ -1,25 +1,16 @@
 /// This module responsible to write given data to specify object store and
 /// read them back
-<<<<<<< HEAD
-use arrow_deps::{arrow::{datatypes::{Schema, SchemaRef}, error::{ArrowError, Result as ArrowResult}, record_batch::RecordBatch}, datafusion::{error::DataFusionError, physical_plan::{ // assert_batches_eq, execution::context, 
-        parquet::RowGroupPredicateBuilder, RecordBatchStream,  // common::SizedRecordBatchStream, 
-        SendableRecordBatchStream,
-    }}, parquet::{
-        self,
-        arrow::{arrow_reader::ParquetFileArrowReader, ArrowReader, ArrowWriter},
-        file::{reader::FileReader, serialized_reader::SerializedFileReader, writer::TryClone},
-    }};
-=======
 use arrow::{
     datatypes::{Schema, SchemaRef},
-    error::Result as ArrowResult,
+    error::{ArrowError, Result as ArrowResult},
     record_batch::RecordBatch,
 };
-use datafusion::physical_plan::{
-    common::SizedRecordBatchStream, parquet::RowGroupPredicateBuilder, RecordBatchStream,
-    SendableRecordBatchStream,
+use datafusion::{
+    error::DataFusionError,
+    physical_plan::{
+        parquet::RowGroupPredicateBuilder, RecordBatchStream, SendableRecordBatchStream,
+    },
 };
->>>>>>> 8e7fd9b8
 use internal_types::selection::Selection;
 use object_store::{
     path::{ObjectStorePath, Path},
@@ -37,14 +28,14 @@
 use futures::{Stream, StreamExt};
 use parking_lot::Mutex;
 use snafu::{OptionExt, ResultExt, Snafu};
-use tokio::task;
-use tokio::sync::mpsc::{Receiver, Sender, channel};
 use std::{
     fs::File,
     io::{Cursor, Seek, SeekFrom, Write},
     sync::Arc,
     task::{Context, Poll},
 };
+use tokio::sync::mpsc::{channel, Receiver, Sender};
+use tokio::task;
 use tokio_stream::wrappers::ReceiverStream;
 
 #[derive(Debug, Snafu)]
@@ -340,7 +331,7 @@
             .map_err(|e| DataFusionError::Execution(e.to_string()))
             .context(SendResult)?;
         Ok(())
-     }
+    }
 
     //TODO: see the notes for send_result above
     fn read_file(
@@ -352,7 +343,6 @@
         response_tx: Sender<ArrowResult<RecordBatch>>,
         limit: Option<usize>,
     ) -> Result<()> {
-
         // TODO: support non local file object store
         let (file_root, file_path) = match (&store.0, path) {
             (ObjectStoreIntegration::File(file), Path::File(location)) => (file, location),
@@ -418,64 +408,64 @@
 
     // Read the given path of the parquet file and return record batches satisfied
     // the given predicate_builder
-//     fn read_file(
-//         path: Path,
-//         store: Arc<ObjectStore>,
-//         projection: &[usize],
-//         predicate_builder: Option<&RowGroupPredicateBuilder>,
-//         batch_size: usize,
-//         batches: &mut Vec<Arc<RecordBatch>>,
-//         limit: Option<usize>,
-//     ) -> Result<()> {
-//         // TODO: support non local file object store. Ticket #1342
-//         let (file_root, file_path) = match (&store.0, path) {
-//             (ObjectStoreIntegration::File(file), Path::File(location)) => (file, location),
-//             (_, _) => {
-//                 panic!("Non local file object store not supported")
-//             }
-//         };
-//         // Get full string path
-//         let full_path = format!("{:?}", file_root.path(&file_path));
-//         let full_path = full_path.trim_matches('"');
-//         //println!("Full path filename: {}", full_path);  // TOTO: to be removed after both #1082 and #1342 done
-
-//         let mut total_rows = 0;
-
-//         let file = File::open(&full_path).context(OpenFile)?;
-//         let mut file_reader = SerializedFileReader::new(file).context(SerializedFileReaderError)?;
-//         if let Some(predicate_builder) = predicate_builder {
-//             let row_group_predicate =
-//                 predicate_builder.build_row_group_predicate(file_reader.metadata().row_groups());
-//             file_reader.filter_row_groups(&row_group_predicate); //filter out
-//                                                                  // row group based
-//                                                                  // on the predicate
-//         }
-//         let mut arrow_reader = ParquetFileArrowReader::new(Arc::new(file_reader));
-//         let mut batch_reader = arrow_reader
-//             .get_record_reader_by_columns(projection.to_owned(), batch_size)
-//             .context(ParquetArrowReaderError)?;
-//         loop {
-//             match batch_reader.next() {
-//                 Some(Ok(batch)) => {
-//                     //println!("ParquetExec got new batch from {}", filename);  TODO: remove when #1082  done
-//                     //println!("Batch value: {:#?}", batch);
-//                     total_rows += batch.num_rows();
-//                     batches.push(Arc::new(batch));
-//                     if limit.map(|l| total_rows >= l).unwrap_or(false) {
-//                         break;
-//                     }
-//                 }
-//                 None => {
-//                     break;
-//                 }
-//                 Some(Err(e)) => {
-//                     return Err(e).context(ReadingFile);
-//                 }
-//             }
-//         }
-
-//         Ok(())
-//     }
+    //     fn read_file(
+    //         path: Path,
+    //         store: Arc<ObjectStore>,
+    //         projection: &[usize],
+    //         predicate_builder: Option<&RowGroupPredicateBuilder>,
+    //         batch_size: usize,
+    //         batches: &mut Vec<Arc<RecordBatch>>,
+    //         limit: Option<usize>,
+    //     ) -> Result<()> {
+    //         // TODO: support non local file object store. Ticket #1342
+    //         let (file_root, file_path) = match (&store.0, path) {
+    //             (ObjectStoreIntegration::File(file), Path::File(location)) => (file, location),
+    //             (_, _) => {
+    //                 panic!("Non local file object store not supported")
+    //             }
+    //         };
+    //         // Get full string path
+    //         let full_path = format!("{:?}", file_root.path(&file_path));
+    //         let full_path = full_path.trim_matches('"');
+    //         //println!("Full path filename: {}", full_path);  // TOTO: to be removed after both #1082 and #1342 done
+
+    //         let mut total_rows = 0;
+
+    //         let file = File::open(&full_path).context(OpenFile)?;
+    //         let mut file_reader = SerializedFileReader::new(file).context(SerializedFileReaderError)?;
+    //         if let Some(predicate_builder) = predicate_builder {
+    //             let row_group_predicate =
+    //                 predicate_builder.build_row_group_predicate(file_reader.metadata().row_groups());
+    //             file_reader.filter_row_groups(&row_group_predicate); //filter out
+    //                                                                  // row group based
+    //                                                                  // on the predicate
+    //         }
+    //         let mut arrow_reader = ParquetFileArrowReader::new(Arc::new(file_reader));
+    //         let mut batch_reader = arrow_reader
+    //             .get_record_reader_by_columns(projection.to_owned(), batch_size)
+    //             .context(ParquetArrowReaderError)?;
+    //         loop {
+    //             match batch_reader.next() {
+    //                 Some(Ok(batch)) => {
+    //                     //println!("ParquetExec got new batch from {}", filename);  TODO: remove when #1082  done
+    //                     //println!("Batch value: {:#?}", batch);
+    //                     total_rows += batch.num_rows();
+    //                     batches.push(Arc::new(batch));
+    //                     if limit.map(|l| total_rows >= l).unwrap_or(false) {
+    //                         break;
+    //                     }
+    //                 }
+    //                 None => {
+    //                     break;
+    //                 }
+    //                 Some(Err(e)) => {
+    //                     return Err(e).context(ReadingFile);
+    //                 }
+    //             }
+    //         }
+
+    //         Ok(())
+    //     }
 }
 
 #[derive(Debug, Default, Clone)]
@@ -521,5 +511,4 @@
 }
 
 #[cfg(test)]
-mod tests {
-}+mod tests {}