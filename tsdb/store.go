package tsdb // import "github.com/influxdata/influxdb/tsdb"

import (
	"errors"
	"fmt"
	"io"
	"io/ioutil"
	"os"
	"path/filepath"
	"runtime"
	"sort"
	"strconv"
	"strings"
	"sync"
	"time"

	"github.com/influxdata/influxdb/influxql"
	"github.com/influxdata/influxdb/models"
	"github.com/influxdata/influxdb/pkg/bytesutil"
	"github.com/influxdata/influxdb/pkg/estimator"
	"github.com/influxdata/influxdb/pkg/limiter"
	"github.com/uber-go/zap"
)

var (
	// ErrShardNotFound is returned when trying to get a non existing shard.
	ErrShardNotFound = fmt.Errorf("shard not found")
	// ErrStoreClosed is returned when trying to use a closed Store.
	ErrStoreClosed = fmt.Errorf("store is closed")
)

// Statistics gathered by the store.
const (
	statDatabaseSeries       = "numSeries"       // number of series in a database
	statDatabaseMeasurements = "numMeasurements" // number of measurements in a database
)

// Store manages shards and indexes for databases.
type Store struct {
	mu sync.RWMutex
	// databases keeps track of the number of databases being managed by the store.
	databases map[string]struct{}

	path string

	// shared per-database indexes, only if using "inmem".
	indexes map[string]interface{}

	// shards is a map of shard IDs to the associated Shard.
	shards map[uint64]*Shard

	EngineOptions EngineOptions

	baseLogger zap.Logger
	Logger     zap.Logger

	closing chan struct{}
	wg      sync.WaitGroup
	opened  bool
}

// NewStore returns a new store with the given path and a default configuration.
// The returned store must be initialized by calling Open before using it.
func NewStore(path string) *Store {
	logger := zap.New(zap.NullEncoder())
	return &Store{
		databases:     make(map[string]struct{}),
		path:          path,
		indexes:       make(map[string]interface{}),
		EngineOptions: NewEngineOptions(),
		Logger:        logger,
		baseLogger:    logger,
	}
}

// WithLogger sets the logger for the store.
func (s *Store) WithLogger(log zap.Logger) {
	s.baseLogger = log
	s.Logger = log.With(zap.String("service", "store"))
	for _, sh := range s.shards {
		sh.WithLogger(s.baseLogger)
	}
}

// Statistics returns statistics for period monitoring.
func (s *Store) Statistics(tags map[string]string) []models.Statistic {
	s.mu.RLock()
	shards := s.shardsSlice()
	s.mu.RUnlock()

	// Add all the series and measurements cardinality estimations.
	databases := s.Databases()
	statistics := make([]models.Statistic, 0, len(databases))
	for _, database := range databases {
		sc, err := s.SeriesCardinality(database)
		if err != nil {
			s.Logger.Error("cannot retrieve series cardinality", zap.Error(err))
			continue
		}

		mc, err := s.MeasurementsCardinality(database)
		if err != nil {
			s.Logger.Error("cannot retrieve measurement cardinality", zap.Error(err))
			continue
		}

		statistics = append(statistics, models.Statistic{
			Name: "database",
			Tags: models.StatisticTags{"database": database}.Merge(tags),
			Values: map[string]interface{}{
				statDatabaseSeries:       sc,
				statDatabaseMeasurements: mc,
			},
		})
	}

	// Gather all statistics for all shards.
	for _, shard := range shards {
		statistics = append(statistics, shard.Statistics(tags)...)
	}
	return statistics
}

// Path returns the store's root path.
func (s *Store) Path() string { return s.path }

// Open initializes the store, creating all necessary directories, loading all
// shards as well as initializing periodic maintenance of them.
func (s *Store) Open() error {
	s.mu.Lock()
	defer s.mu.Unlock()

	s.closing = make(chan struct{})
	s.shards = map[uint64]*Shard{}

	s.Logger.Info(fmt.Sprintf("Using data dir: %v", s.Path()))

	// Create directory.
	if err := os.MkdirAll(s.path, 0777); err != nil {
		return err
	}

	if err := s.loadShards(); err != nil {
		return err
	}

	s.opened = true

	return nil
}

func (s *Store) loadShards() error {
	// res holds the result from opening each shard in a goroutine
	type res struct {
		s   *Shard
		err error
	}

	t := limiter.NewFixed(runtime.GOMAXPROCS(0))

	resC := make(chan *res)
	var n int

	// Determine how many shards we need to open by checking the store path.
	dbDirs, err := ioutil.ReadDir(s.path)
	if err != nil {
		return err
	}

	for _, db := range dbDirs {
		if !db.IsDir() {
			s.Logger.Info("Not loading. Not a database directory.", zap.String("name", db.Name()))
			continue
		}

		// Retrieve database index.
		idx, err := s.createIndexIfNotExists(db.Name())
		if err != nil {
			return err
		}

		// Load each retention policy within the database directory.
		rpDirs, err := ioutil.ReadDir(filepath.Join(s.path, db.Name()))
		if err != nil {
			return err
		}

		for _, rp := range rpDirs {
			if !rp.IsDir() {
				s.Logger.Info(fmt.Sprintf("Skipping retention policy dir: %s. Not a directory", rp.Name()))
				continue
			}

			shardDirs, err := ioutil.ReadDir(filepath.Join(s.path, db.Name(), rp.Name()))
			if err != nil {
				return err
			}

			for _, sh := range shardDirs {
				n++
				go func(db, rp, sh string) {
					t.Take()
					defer t.Release()

					start := time.Now()
					path := filepath.Join(s.path, db, rp, sh)
					walPath := filepath.Join(s.EngineOptions.Config.WALDir, db, rp, sh)

					// Shard file names are numeric shardIDs
					shardID, err := strconv.ParseUint(sh, 10, 64)
					if err != nil {
						resC <- &res{err: fmt.Errorf("%s is not a valid ID. Skipping shard.", sh)}
						return
					}

					// Copy options and assign shared index.
					opt := s.EngineOptions
					opt.InmemIndex = idx

					// Existing shards should continue to use inmem index.
					if _, err := os.Stat(filepath.Join(path, "index")); os.IsNotExist(err) {
						opt.IndexVersion = "inmem"
					}

					// Open engine.
					shard := NewShard(shardID, path, walPath, opt)
					shard.WithLogger(s.baseLogger)

					err = shard.Open()
					if err != nil {
						resC <- &res{err: fmt.Errorf("Failed to open shard: %d: %s", shardID, err)}
						return
					}

					resC <- &res{s: shard}
					s.Logger.Info(fmt.Sprintf("%s opened in %s", path, time.Since(start)))
				}(db.Name(), rp.Name(), sh.Name())
			}
		}
	}

	// Gather results of opening shards concurrently, keeping track of how
	// many databases we are managing.
	for i := 0; i < n; i++ {
		res := <-resC
		if res.err != nil {
			s.Logger.Info(res.err.Error())
			continue
		}
		s.shards[res.s.id] = res.s
		s.databases[res.s.database] = struct{}{}
	}
	close(resC)
	return nil
}

// Close closes the store and all associated shards. After calling Close accessing
// shards through the Store will result in ErrStoreClosed being returned.
func (s *Store) Close() error {
	s.mu.Lock()
	defer s.mu.Unlock()

	if s.opened {
		close(s.closing)
	}
	s.wg.Wait()

	// Close all the shards in parallel.
	if err := s.walkShards(s.shardsSlice(), func(sh *Shard) error {
		return sh.Close()
	}); err != nil {
		return err
	}

	s.opened = false
	s.shards = nil

	return nil
}

// CreateIndexIfNotExists returns an in-memory index for a database.
func (s *Store) CreateIndexIfNotExists(name string) (interface{}, error) {
	s.mu.Lock()
	defer s.mu.Unlock()
	return s.createIndexIfNotExists(name)
}

func (s *Store) createIndexIfNotExists(name string) (interface{}, error) {
	if idx := s.indexes[name]; idx != nil {
		return idx, nil
	}

	idx, err := NewInmemIndex(name)
	if err != nil {
		return nil, err
	}

	s.indexes[name] = idx
	return idx, nil
}

// Shard returns a shard by id.
func (s *Store) Shard(id uint64) *Shard {
	s.mu.RLock()
	defer s.mu.RUnlock()
	sh, ok := s.shards[id]
	if !ok {
		return nil
	}
	return sh
}

// Shards returns a list of shards by id.
func (s *Store) Shards(ids []uint64) []*Shard {
	s.mu.RLock()
	defer s.mu.RUnlock()
	a := make([]*Shard, 0, len(ids))
	for _, id := range ids {
		sh, ok := s.shards[id]
		if !ok {
			continue
		}
		a = append(a, sh)
	}
	return a
}

// ShardGroup returns a ShardGroup with a list of shards by id.
func (s *Store) ShardGroup(ids []uint64) ShardGroup {
	return Shards(s.Shards(ids))
}

// ShardN returns the number of shards in the store.
func (s *Store) ShardN() int {
	s.mu.RLock()
	defer s.mu.RUnlock()
	return len(s.shards)
}

// CreateShard creates a shard with the given id and retention policy on a database.
func (s *Store) CreateShard(database, retentionPolicy string, shardID uint64, enabled bool) error {
	s.mu.Lock()
	defer s.mu.Unlock()

	select {
	case <-s.closing:
		return ErrStoreClosed
	default:
	}

	// Shard already exists.
	if _, ok := s.shards[shardID]; ok {
		return nil
	}

	// Create the db and retention policy directories if they don't exist.
	if err := os.MkdirAll(filepath.Join(s.path, database, retentionPolicy), 0700); err != nil {
		return err
	}

	// Create the WAL directory.
	walPath := filepath.Join(s.EngineOptions.Config.WALDir, database, retentionPolicy, fmt.Sprintf("%d", shardID))
	if err := os.MkdirAll(walPath, 0700); err != nil {
		return err
	}

	// Retrieve shared index, if needed.
	idx, err := s.createIndexIfNotExists(database)
	if err != nil {
		return err
	}

	// Copy index options and pass in shared index.
	opt := s.EngineOptions
	opt.InmemIndex = idx

	path := filepath.Join(s.path, database, retentionPolicy, strconv.FormatUint(shardID, 10))
	shard := NewShard(shardID, path, walPath, opt)
	shard.WithLogger(s.baseLogger)
	shard.EnableOnOpen = enabled

	if err := shard.Open(); err != nil {
		return err
	}

	s.shards[shardID] = shard
	s.databases[database] = struct{}{} // Ensure we are tracking any new db.

	return nil
}

// CreateShardSnapShot will create a hard link to the underlying shard and return a path.
// The caller is responsible for cleaning up (removing) the file path returned.
func (s *Store) CreateShardSnapshot(id uint64) (string, error) {
	sh := s.Shard(id)
	if sh == nil {
		return "", ErrShardNotFound
	}

	return sh.CreateSnapshot()
}

// SetShardEnabled enables or disables a shard for read and writes.
func (s *Store) SetShardEnabled(shardID uint64, enabled bool) error {
	sh := s.Shard(shardID)
	if sh == nil {
		return ErrShardNotFound
	}
	sh.SetEnabled(enabled)
	return nil
}

// DeleteShard removes a shard from disk.
func (s *Store) DeleteShard(shardID uint64) error {
	sh := s.Shard(shardID)
	if sh == nil {
		return nil
	}

	// Remove the shard from the database indexes before closing the shard.
	// Closing the shard will do this as well, but it will unload it while
	// the shard is locked which can block stats collection and other calls.
	sh.UnloadIndex()

	if err := sh.Close(); err != nil {
		return err
	}

	if err := os.RemoveAll(sh.path); err != nil {
		return err
	}

	if err := os.RemoveAll(sh.walPath); err != nil {
		return err
	}

	s.mu.Lock()
	delete(s.shards, shardID)
	s.mu.Unlock()

	return nil
}

// DeleteDatabase will close all shards associated with a database and remove the directory and files from disk.
func (s *Store) DeleteDatabase(name string) error {
	s.mu.RLock()
	if _, ok := s.databases[name]; !ok {
		s.mu.RUnlock()
		// no files locally, so nothing to do
		return nil
	}
	shards := s.filterShards(func(sh *Shard) bool {
		return sh.database == name
	})
	s.mu.RUnlock()

	if err := s.walkShards(shards, func(sh *Shard) error {
		if sh.database != name {
			return nil
		}

		return sh.Close()
	}); err != nil {
		return err
	}

	dbPath := filepath.Clean(filepath.Join(s.path, name))

	// extra sanity check to make sure that even if someone named their database "../.."
	// that we don't delete everything because of it, they'll just have extra files forever
	if filepath.Clean(s.path) != filepath.Dir(dbPath) {
		return fmt.Errorf("invalid database directory location for database '%s': %s", name, dbPath)
	}

	if err := os.RemoveAll(dbPath); err != nil {
		return err
	}
	if err := os.RemoveAll(filepath.Join(s.EngineOptions.Config.WALDir, name)); err != nil {
		return err
	}

	s.mu.Lock()
	for _, sh := range shards {
		delete(s.shards, sh.id)
	}

	// Remove database from store list of databases
	delete(s.databases, name)
	s.mu.Unlock()

	return nil
}

// DeleteRetentionPolicy will close all shards associated with the
// provided retention policy, remove the retention policy directories on
// both the DB and WAL, and remove all shard files from disk.
func (s *Store) DeleteRetentionPolicy(database, name string) error {
	s.mu.RLock()
	if _, ok := s.databases[database]; !ok {
		s.mu.RUnlock()
		// unknown database, nothing to do
		return nil
	}
	shards := s.filterShards(func(sh *Shard) bool {
		return sh.database == database && sh.retentionPolicy == name
	})
	s.mu.RUnlock()

	// Close and delete all shards under the retention policy on the
	// database.
	if err := s.walkShards(shards, func(sh *Shard) error {
		if sh.database != database || sh.retentionPolicy != name {
			return nil
		}

		return sh.Close()
	}); err != nil {
		return err
	}

	// Remove the retention policy folder.
	rpPath := filepath.Clean(filepath.Join(s.path, database, name))

	// ensure Store's path is the grandparent of the retention policy
	if filepath.Clean(s.path) != filepath.Dir(filepath.Dir(rpPath)) {
		return fmt.Errorf("invalid path for database '%s', retention policy '%s': %s", database, name, rpPath)
	}

	// Remove the retention policy folder.
	if err := os.RemoveAll(filepath.Join(s.path, database, name)); err != nil {
		return err
	}

	// Remove the retention policy folder from the the WAL.
	if err := os.RemoveAll(filepath.Join(s.EngineOptions.Config.WALDir, database, name)); err != nil {
		return err
	}

	s.mu.Lock()
	for _, sh := range shards {
		delete(s.shards, sh.id)
	}
	s.mu.Unlock()
	return nil
}

// DeleteMeasurement removes a measurement and all associated series from a database.
func (s *Store) DeleteMeasurement(database string, name string) error {
	s.mu.RLock()
	shards := s.filterShards(byDatabase(database))
	s.mu.RUnlock()

	return s.walkShards(shards, func(sh *Shard) error {
		if err := sh.DeleteMeasurement([]byte(name)); err != nil {
			return err
		}
		return nil
	})
}

// filterShards returns a slice of shards where fn returns true
// for the shard. If the provided predicate is nil then all shards are returned.
func (s *Store) filterShards(fn func(sh *Shard) bool) []*Shard {
	var shards []*Shard
	if fn == nil {
		shards = make([]*Shard, 0, len(s.shards))
		fn = func(*Shard) bool { return true }
	} else {
		shards = make([]*Shard, 0)
	}

	for _, sh := range s.shards {
		if fn(sh) {
			shards = append(shards, sh)
		}
	}
	return shards
}

// byDatabase provides a predicate for filterShards that matches on the name of
// the database passed in.
func byDatabase(name string) func(sh *Shard) bool {
	return func(sh *Shard) bool {
		return sh.database == name
	}
}

// walkShards apply a function to each shard in parallel.  If any of the
// functions return an error, the first error is returned.
func (s *Store) walkShards(shards []*Shard, fn func(sh *Shard) error) error {
	// struct to hold the result of opening each reader in a goroutine
	type res struct {
		err error
	}

	resC := make(chan res)
	var n int

	for _, sh := range shards {
		n++

		go func(sh *Shard) {
			if err := fn(sh); err != nil {
				resC <- res{err: fmt.Errorf("shard %d: %s", sh.id, err)}
				return
			}

			resC <- res{}
		}(sh)
	}

	var err error
	for i := 0; i < n; i++ {
		res := <-resC
		if res.err != nil {
			err = res.err
		}
	}
	close(resC)
	return err
}

// ShardIDs returns a slice of all ShardIDs under management.
func (s *Store) ShardIDs() []uint64 {
	s.mu.RLock()
	defer s.mu.RUnlock()
	return s.shardIDs()
}

func (s *Store) shardIDs() []uint64 {
	a := make([]uint64, 0, len(s.shards))
	for shardID := range s.shards {
		a = append(a, shardID)
	}
	return a
}

// shardsSlice returns an ordered list of shards.
func (s *Store) shardsSlice() []*Shard {
	a := make([]*Shard, 0, len(s.shards))
	for _, sh := range s.shards {
		a = append(a, sh)
	}
	sort.Sort(Shards(a))
	return a
}

// Databases returns the names of all databases managed by the store.
func (s *Store) Databases() []string {
	s.mu.RLock()
	defer s.mu.RUnlock()

	databases := make([]string, 0, len(s.databases))
	for k, _ := range s.databases {
		databases = append(databases, k)
	}
	return databases
}

// DiskSize returns the size of all the shard files in bytes.
// This size does not include the WAL size.
func (s *Store) DiskSize() (int64, error) {
	var size int64

	s.mu.RLock()
	allShards := s.filterShards(nil)
	s.mu.RUnlock()

	for _, sh := range allShards {
		sz, err := sh.DiskSize()
		if err != nil {
			return 0, err
		}
		size += sz
	}
	return size, nil
}

func (s *Store) estimateCardinality(dbName string, getSketches func(*Shard) (estimator.Sketch, estimator.Sketch, error)) (int64, error) {
	var (
		ss estimator.Sketch // Sketch estimating number of items.
		ts estimator.Sketch // Sketch estimating number of tombstoned items.
	)

	s.mu.RLock()
	shards := s.filterShards(byDatabase(dbName))
	s.mu.RUnlock()

	// Iterate over all shards for the database and combine all of the sketches.
	for _, shard := range shards {
		s, t, err := getSketches(shard)
		if err != nil {
			return 0, err
		}

		if ss == nil {
			ss, ts = s, t
		} else if err = ss.Merge(s); err != nil {
			return 0, err
		} else if err = ts.Merge(t); err != nil {
			return 0, err
		}
	}

	if ss != nil {
		return int64(ss.Count() - ts.Count()), nil
	}
	return 0, nil
}

// SeriesCardinality returns the series cardinality for the provided database.
func (s *Store) SeriesCardinality(database string) (int64, error) {
	return s.estimateCardinality(database, func(sh *Shard) (estimator.Sketch, estimator.Sketch, error) {
		if sh == nil {
			return nil, nil, errors.New("shard nil, can't get cardinality")
		}
		return sh.engine.SeriesSketches()
	})
}

// MeasurementsCardinality returns the measurement cardinality for the provided
// database.
func (s *Store) MeasurementsCardinality(database string) (int64, error) {
	return s.estimateCardinality(database, func(sh *Shard) (estimator.Sketch, estimator.Sketch, error) {
		if sh == nil {
			return nil, nil, errors.New("shard nil, can't get cardinality")
		}
		return sh.engine.MeasurementsSketches()
	})
}

// BackupShard will get the shard and have the engine backup since the passed in
// time to the writer.
func (s *Store) BackupShard(id uint64, since time.Time, w io.Writer) error {
	shard := s.Shard(id)
	if shard == nil {
		return fmt.Errorf("shard %d doesn't exist on this server", id)
	}

	path, err := relativePath(s.path, shard.path)
	if err != nil {
		return err
	}

	return shard.engine.Backup(w, path, since)
}

// RestoreShard restores a backup from r to a given shard.
// This will only overwrite files included in the backup.
func (s *Store) RestoreShard(id uint64, r io.Reader) error {
	shard := s.Shard(id)
	if shard == nil {
		return fmt.Errorf("shard %d doesn't exist on this server", id)
	}

	path, err := relativePath(s.path, shard.path)
	if err != nil {
		return err
	}

	return shard.Restore(r, path)
}

// ShardRelativePath will return the relative path to the shard, i.e.,
// <database>/<retention>/<id>.
func (s *Store) ShardRelativePath(id uint64) (string, error) {
	shard := s.Shard(id)
	if shard == nil {
		return "", fmt.Errorf("shard %d doesn't exist on this server", id)
	}
	return relativePath(s.path, shard.path)
}

// DeleteSeries loops through the local shards and deletes the series data for
// the passed in series keys.
func (s *Store) DeleteSeries(database string, sources []influxql.Source, condition influxql.Expr) error {
	// Expand regex expressions in the FROM clause.
	a, err := s.ExpandSources(sources)
	if err != nil {
		return err
	} else if sources != nil && len(sources) != 0 && len(a) == 0 {
		return nil
	}
	sources = a

	// Determine deletion time range.
	min, max, err := influxql.TimeRangeAsEpochNano(condition)
	if err != nil {
		return err
	}

	s.mu.RLock()
	shards := s.filterShards(byDatabase(database))
	s.mu.RUnlock()

	s.mu.RLock()
	defer s.mu.RUnlock()

	return s.walkShards(shards, func(sh *Shard) error {
		// Determine list of measurements from sources.
		// Use all measurements if no FROM clause was provided.
		var names []string
		if len(sources) > 0 {
			for _, source := range sources {
				names = append(names, source.(*influxql.Measurement).Name)
			}
		} else {
			if err := sh.engine.ForEachMeasurementName(func(name []byte) error {
				names = append(names, string(name))
				return nil
			}); err != nil {
				return err
			}
		}
		sort.Strings(names)

		// Find matching series keys for each measurement.
		var keys [][]byte
		for _, name := range names {
			a, err := sh.engine.MeasurementSeriesKeysByExpr([]byte(name), condition)
			if err != nil {
				return err
			}
			keys = append(keys, a...)
		}

		// Delete all matching keys.
		if err := sh.DeleteSeriesRange(keys, min, max); err != nil {
			return err
		}
		return nil
	})
}

// ExpandSources expands sources against all local shards.
func (s *Store) ExpandSources(sources influxql.Sources) (influxql.Sources, error) {
	shards := func() Shards {
		s.mu.RLock()
		defer s.mu.RUnlock()
		return Shards(s.shardsSlice())
	}()
	return shards.ExpandSources(sources)
}

// WriteToShard writes a list of points to a shard identified by its ID.
func (s *Store) WriteToShard(shardID uint64, points []models.Point) error {
	s.mu.RLock()

	select {
	case <-s.closing:
		s.mu.RUnlock()
		return ErrStoreClosed
	default:
	}

	sh := s.shards[shardID]
	if sh == nil {
		s.mu.RUnlock()
		return ErrShardNotFound
	}
	s.mu.RUnlock()

	return sh.WritePoints(points)
}

// MeasurementNames returns a slice of all measurements. Measurements accepts an
// optional condition expression. If cond is nil, then all measurements for the
// database will be returned.
func (s *Store) MeasurementNames(database string, cond influxql.Expr) ([][]byte, error) {
	s.mu.RLock()
	shards := s.filterShards(byDatabase(database))
	s.mu.RUnlock()

	var names [][]byte
	for _, sh := range shards {
		a, err := sh.MeasurementNamesByExpr(cond)
		if err != nil {
			return nil, err
		}
		names = append(names, a...)
		continue
	}
	bytesutil.Sort(names)

	return names, nil
}

// MeasurementSeriesCounts returns the number of measurements and series in all
// the shards' indices.
func (s *Store) MeasurementSeriesCounts(database string) (measuments int, series int) {
	// TODO: implement me
	return 0, 0
}

type TagValues struct {
	Measurement string
	Values      []KeyValue
}

// TagValues returns the tag keys and values in the given database, matching the condition.
func (s *Store) TagValues(database string, cond influxql.Expr) ([]TagValues, error) {
	if cond == nil {
		return nil, errors.New("a condition is required")
	}

	measurementExpr := influxql.CloneExpr(cond)
	measurementExpr = influxql.Reduce(influxql.RewriteExpr(measurementExpr, func(e influxql.Expr) influxql.Expr {
		switch e := e.(type) {
		case *influxql.BinaryExpr:
			switch e.Op {
			case influxql.EQ, influxql.NEQ, influxql.EQREGEX, influxql.NEQREGEX:
				tag, ok := e.LHS.(*influxql.VarRef)
				if !ok || tag.Val != "_name" {
					return nil
				}
			}
		}
		return e
	}), nil)

	filterExpr := influxql.CloneExpr(cond)
	filterExpr = influxql.Reduce(influxql.RewriteExpr(filterExpr, func(e influxql.Expr) influxql.Expr {
		switch e := e.(type) {
		case *influxql.BinaryExpr:
			switch e.Op {
			case influxql.EQ, influxql.NEQ, influxql.EQREGEX, influxql.NEQREGEX:
				tag, ok := e.LHS.(*influxql.VarRef)
				if !ok || strings.HasPrefix(tag.Val, "_") {
					return nil
				}
			}
		}
		return e
	}), nil)

	// Get all measurements for the shards we're interested in.
	s.mu.RLock()
	shards := s.filterShards(byDatabase(database))
	s.mu.RUnlock()

	var tagValues []TagValues
	for _, sh := range shards {
		names, err := sh.MeasurementNamesByExpr(measurementExpr)
		if err != nil {
			return nil, err
		}

		for _, name := range names {
			// Determine a list of keys from condition.
			keySet, err := sh.engine.MeasurementTagKeysByExpr(name, cond)
			if err != nil {
				return nil, err
			}

<<<<<<< HEAD
			// Loop over all keys for each series.
			m := make(map[KeyValue]struct{})
			if err := sh.engine.ForEachMeasurementSeriesByExpr(name, filterExpr, func(tags models.Tags) error {
				for _, t := range tags {
					if _, ok := keySet[string(t.Key)]; ok {
						m[KeyValue{string(t.Key), string(t.Value)}] = struct{}{}
					}
				}
				return nil
			}); err != nil {
				return nil, err
			}
=======
		// Loop over all keys for each series.
		m := make(map[KeyValue]struct{}, len(ss))
		for _, series := range ss {
			series.ForEachTag(func(t models.Tag) {
				if !ok {
					// nop
				} else if _, exists := keySet[string(t.Key)]; !exists {
					return
				}
				m[KeyValue{string(t.Key), string(t.Value)}] = struct{}{}
			})
		}
>>>>>>> 713a1d2f

			// Sort key/value set.
			var a []KeyValue
			if len(m) > 0 {
				a = make([]KeyValue, 0, len(m))
				for kv := range m {
					a = append(a, kv)
				}
				sort.Sort(KeyValues(a))
			}

			tagValues = append(tagValues, TagValues{
				Measurement: string(name),
				Values:      a,
			})
		}
	}

	return tagValues, nil
}

// KeyValue holds a string key and a string value.
type KeyValue struct {
	Key, Value string
}

// KeyValues is a sortable slice of KeyValue.
type KeyValues []KeyValue

// Len implements sort.Interface.
func (a KeyValues) Len() int { return len(a) }

// Swap implements sort.Interface.
func (a KeyValues) Swap(i, j int) { a[i], a[j] = a[j], a[i] }

// Less implements sort.Interface. Keys are compared before values.
func (a KeyValues) Less(i, j int) bool {
	ki, kj := a[i].Key, a[j].Key
	if ki == kj {
		return a[i].Value < a[j].Value
	}
	return ki < kj
}

<<<<<<< HEAD
// filterShowSeriesResult will limit the number of series returned based on the limit and the offset.
// Unlike limit and offset on SELECT statements, the limit and offset don't apply to the number of Rows, but
// to the number of total Values returned, since each Value represents a unique series.
func (e *Store) filterShowSeriesResult(limit, offset int, rows models.Rows) models.Rows {
	var filteredSeries models.Rows
	seriesCount := 0
	for _, r := range rows {
		var currentSeries [][]interface{}

		// filter the values
		for _, v := range r.Values {
			if seriesCount >= offset && seriesCount-offset < limit {
				currentSeries = append(currentSeries, v)
			}
			seriesCount++
		}

		// only add the row back in if there are some values in it
		if len(currentSeries) > 0 {
			r.Values = currentSeries
			filteredSeries = append(filteredSeries, r)
			if seriesCount > limit+offset {
				return filteredSeries
			}
		}
	}
	return filteredSeries
}

// decodeStorePath extracts the database and retention policy names
=======
// DecodeStorePath extracts the database and retention policy names
>>>>>>> 713a1d2f
// from a given shard or WAL path.
func decodeStorePath(shardOrWALPath string) (database, retentionPolicy string) {
	// shardOrWALPath format: /maybe/absolute/base/then/:database/:retentionPolicy/:nameOfShardOrWAL

	// Discard the last part of the path (the shard name or the wal name).
	path, _ := filepath.Split(filepath.Clean(shardOrWALPath))

	// Extract the database and retention policy.
	path, rp := filepath.Split(filepath.Clean(path))
	_, db := filepath.Split(filepath.Clean(path))
	return db, rp
}

// relativePath will expand out the full paths passed in and return
// the relative shard path from the store
func relativePath(storePath, shardPath string) (string, error) {
	path, err := filepath.Abs(storePath)
	if err != nil {
		return "", fmt.Errorf("store abs path: %s", err)
	}

	fp, err := filepath.Abs(shardPath)
	if err != nil {
		return "", fmt.Errorf("file abs path: %s", err)
	}

	name, err := filepath.Rel(path, fp)
	if err != nil {
		return "", fmt.Errorf("file rel path: %s", err)
	}

	return name, nil
}<|MERGE_RESOLUTION|>--- conflicted
+++ resolved
@@ -952,7 +952,6 @@
 				return nil, err
 			}
 
-<<<<<<< HEAD
 			// Loop over all keys for each series.
 			m := make(map[KeyValue]struct{})
 			if err := sh.engine.ForEachMeasurementSeriesByExpr(name, filterExpr, func(tags models.Tags) error {
@@ -965,20 +964,21 @@
 			}); err != nil {
 				return nil, err
 			}
-=======
-		// Loop over all keys for each series.
-		m := make(map[KeyValue]struct{}, len(ss))
-		for _, series := range ss {
-			series.ForEachTag(func(t models.Tag) {
-				if !ok {
-					// nop
-				} else if _, exists := keySet[string(t.Key)]; !exists {
-					return
+
+			/*
+				// Loop over all keys for each series.
+				m := make(map[KeyValue]struct{}, len(ss))
+				for _, series := range ss {
+					series.ForEachTag(func(t models.Tag) {
+						if !ok {
+							// nop
+						} else if _, exists := keySet[string(t.Key)]; !exists {
+							return
+						}
+						m[KeyValue{string(t.Key), string(t.Value)}] = struct{}{}
+					})
 				}
-				m[KeyValue{string(t.Key), string(t.Value)}] = struct{}{}
-			})
-		}
->>>>>>> 713a1d2f
+			*/
 
 			// Sort key/value set.
 			var a []KeyValue
@@ -1023,7 +1023,6 @@
 	return ki < kj
 }
 
-<<<<<<< HEAD
 // filterShowSeriesResult will limit the number of series returned based on the limit and the offset.
 // Unlike limit and offset on SELECT statements, the limit and offset don't apply to the number of Rows, but
 // to the number of total Values returned, since each Value represents a unique series.
@@ -1054,9 +1053,6 @@
 }
 
 // decodeStorePath extracts the database and retention policy names
-=======
-// DecodeStorePath extracts the database and retention policy names
->>>>>>> 713a1d2f
 // from a given shard or WAL path.
 func decodeStorePath(shardOrWALPath string) (database, retentionPolicy string) {
 	// shardOrWALPath format: /maybe/absolute/base/then/:database/:retentionPolicy/:nameOfShardOrWAL
