import React, {Component, PropTypes} from 'react'

import _ from 'lodash'
import uuid from 'node-uuid'

import ResizeContainer from 'shared/components/ResizeContainer'
import QueryMaker from 'src/dashboards/components/QueryMaker'
import Visualization from 'src/dashboards/components/Visualization'
import OverlayControls from 'src/dashboards/components/OverlayControls'
import DisplayOptions from 'src/dashboards/components/DisplayOptions'

import * as queryModifiers from 'src/utils/queryTransitions'

import defaultQueryConfig from 'src/utils/defaultQueryConfig'
import {buildQuery} from 'utils/influxql'
import {getQueryConfig} from 'shared/apis'
import {GET_STATIC_LEGEND} from 'src/shared/constants'

import {
  removeUnselectedTemplateValues,
  TYPE_QUERY_CONFIG,
} from 'src/dashboards/constants'
import {OVERLAY_TECHNOLOGY} from 'shared/constants/classNames'
import {MINIMUM_HEIGHTS, INITIAL_HEIGHTS} from 'src/data_explorer/constants'
import {AUTO_GROUP_BY} from 'shared/constants'
import {stringifyColorValues} from 'src/dashboards/constants/gaugeColors'

class CellEditorOverlay extends Component {
  constructor(props) {
    super(props)

<<<<<<< HEAD
    const {cell: {name, type, queries, axes, colors, legend}, sources} = props
=======
    const {cell: {queries}, sources} = props
>>>>>>> 8f98a92c

    let source = _.get(queries, ['0', 'source'], null)
    source = sources.find(s => s.links.self === source) || props.source

    const queriesWorkingDraft = _.cloneDeep(
      queries.map(({queryConfig}) => ({
        ...queryConfig,
        id: uuid.v4(),
        source,
      }))
    )

    this.state = {
      queriesWorkingDraft,
      activeQueryIndex: 0,
      isDisplayOptionsTabActive: false,
<<<<<<< HEAD
      axes,
      singleStatType,
      gaugeColors: validateGaugeColors(colors),
      singleStatColors: validateSingleStatColors(colors, singleStatType),
      staticLegend: GET_STATIC_LEGEND(legend),
=======
>>>>>>> 8f98a92c
    }
  }

  componentWillReceiveProps(nextProps) {
    const {status, queryID} = this.props.queryStatus
    const nextStatus = nextProps.queryStatus
    if (nextStatus.status && nextStatus.queryID) {
      if (nextStatus.queryID !== queryID || nextStatus.status !== status) {
        const nextQueries = this.state.queriesWorkingDraft.map(
          q => (q.id === queryID ? {...q, status: nextStatus.status} : q)
        )
        this.setState({queriesWorkingDraft: nextQueries})
      }
    }
  }

  componentDidMount = () => {
    this.overlayRef.focus()
  }

  queryStateReducer = queryModifier => (queryID, ...payload) => {
    const {queriesWorkingDraft} = this.state
    const query = queriesWorkingDraft.find(q => q.id === queryID)

    const nextQuery = queryModifier(query, ...payload)

    const nextQueries = queriesWorkingDraft.map(
      q =>
        q.id === query.id
          ? {...nextQuery, source: this.nextSource(q, nextQuery)}
          : q
    )

    this.setState({queriesWorkingDraft: nextQueries})
  }

  handleAddQuery = () => {
    const {queriesWorkingDraft} = this.state
    const newIndex = queriesWorkingDraft.length

    this.setState({
      queriesWorkingDraft: [
        ...queriesWorkingDraft,
        defaultQueryConfig({id: uuid.v4()}),
      ],
    })
    this.handleSetActiveQueryIndex(newIndex)
  }

  handleDeleteQuery = index => {
    const nextQueries = this.state.queriesWorkingDraft.filter(
      (__, i) => i !== index
    )
    this.setState({queriesWorkingDraft: nextQueries})
  }

  handleSaveCell = () => {
<<<<<<< HEAD
    const {
      queriesWorkingDraft,
      cellWorkingType: type,
      cellWorkingName: name,
      axes,
      gaugeColors,
      singleStatColors,
      staticLegend,
    } = this.state
=======
    const {queriesWorkingDraft} = this.state
>>>>>>> 8f98a92c

    const {cell, singleStatColors, gaugeColors} = this.props

    const queries = queriesWorkingDraft.map(q => {
      const timeRange = q.range || {upper: null, lower: ':dashboardTime:'}
      const query = q.rawText || buildQuery(TYPE_QUERY_CONFIG, timeRange, q)

      return {
        queryConfig: q,
        query,
        source: _.get(q, ['source', 'links', 'self'], null),
      }
    })

    let colors = []
    if (cell.type === 'gauge') {
      colors = stringifyColorValues(gaugeColors)
    } else if (
      cell.type === 'single-stat' ||
      cell.type === 'line-plus-single-stat'
    ) {
      colors = stringifyColorValues(singleStatColors)
    }

    this.props.onSave({
      ...cell,
      queries,
      colors,
      legend: staticLegend
        ? {
            type: 'static',
            orientation: 'bottom',
          }
        : {},
    })
  }

  handleClickDisplayOptionsTab = isDisplayOptionsTabActive => () => {
    this.setState({isDisplayOptionsTabActive})
  }

  handleSetActiveQueryIndex = activeQueryIndex => {
    this.setState({activeQueryIndex})
  }

<<<<<<< HEAD
  handleSetBase = base => () => {
    const {axes} = this.state

    this.setState({
      axes: {
        ...axes,
        y: {
          ...axes.y,
          base,
        },
      },
    })
  }

  handleCellRename = newName => {
    this.setState({cellWorkingName: newName})
  }

  handleSetScale = scale => () => {
    const {axes} = this.state

    this.setState({
      axes: {
        ...axes,
        y: {
          ...axes.y,
          scale,
        },
      },
    })
  }

  handleToggleStaticLegend = staticLegend => () => {
    this.setState({staticLegend})
  }

=======
>>>>>>> 8f98a92c
  handleSetQuerySource = source => {
    const queriesWorkingDraft = this.state.queriesWorkingDraft.map(q => ({
      ..._.cloneDeep(q),
      source,
    }))

    this.setState({queriesWorkingDraft})
  }

  getActiveQuery = () => {
    const {queriesWorkingDraft, activeQueryIndex} = this.state
    const activeQuery = queriesWorkingDraft[activeQueryIndex]
    const defaultQuery = queriesWorkingDraft[0]

    return activeQuery || defaultQuery
  }

  handleEditRawText = async (url, id, text) => {
    const templates = removeUnselectedTemplateValues(this.props.templates)

    // use this as the handler passed into fetchTimeSeries to update a query status
    try {
      const {data} = await getQueryConfig(url, [{query: text, id}], templates)
      const config = data.queries.find(q => q.id === id)
      const nextQueries = this.state.queriesWorkingDraft.map(
        q => (q.id === id ? {...config.queryConfig, source: q.source} : q)
      )
      this.setState({queriesWorkingDraft: nextQueries})
    } catch (error) {
      console.error(error)
    }
  }

  formatSources = this.props.sources.map(s => ({
    ...s,
    text: `${s.name} @ ${s.url}`,
  }))

  findSelectedSource = () => {
    const {source} = this.props
    const sources = this.formatSources
    const query = _.get(this.state.queriesWorkingDraft, 0, false)

    if (!query || !query.source) {
      const defaultSource = sources.find(s => s.id === source.id)
      return (defaultSource && defaultSource.text) || 'No sources'
    }

    const selected = sources.find(s => s.id === query.source.id)
    return (selected && selected.text) || 'No sources'
  }

  getSource = () => {
    const {source, sources} = this.props
    const query = _.get(this.state.queriesWorkingDraft, 0, false)

    if (!query || !query.source) {
      return source
    }

    const querySource = sources.find(s => s.id === query.source.id)
    return querySource || source
  }

  nextSource = (prevQuery, nextQuery) => {
    if (nextQuery.source) {
      return nextQuery.source
    }

    return prevQuery.source
  }

  handleKeyDown = e => {
    if (e.key === 'Enter' && e.metaKey && e.target === this.overlayRef) {
      this.handleSaveCell()
    }
    if (e.key === 'Enter' && e.metaKey && e.target !== this.overlayRef) {
      e.target.blur()
      setTimeout(this.handleSaveCell, 50)
    }
    if (e.key === 'Escape' && e.target === this.overlayRef) {
      this.props.onCancel()
    }
    if (e.key === 'Escape' && e.target !== this.overlayRef) {
      const targetIsDropdown = e.target.classList[0] === 'dropdown'
      const targetIsButton = e.target.tagName === 'BUTTON'

      if (targetIsDropdown || targetIsButton) {
        return this.props.onCancel()
      }

      e.target.blur()
      this.overlayRef.focus()
    }
  }

  render() {
    const {
      onCancel,
      templates,
      timeRange,
      autoRefresh,
      editQueryStatus,
    } = this.props

    const {
      activeQueryIndex,
      isDisplayOptionsTabActive,
      queriesWorkingDraft,
<<<<<<< HEAD
      singleStatType,
      staticLegend,
=======
>>>>>>> 8f98a92c
    } = this.state

    const queryActions = {
      editRawTextAsync: this.handleEditRawText,
      ..._.mapValues(queryModifiers, qm => this.queryStateReducer(qm)),
    }

    const isQuerySavable = query =>
      (!!query.measurement && !!query.database && !!query.fields.length) ||
      !!query.rawText

    return (
      <div
        className={OVERLAY_TECHNOLOGY}
        onKeyDown={this.handleKeyDown}
        tabIndex="0"
        ref={r => (this.overlayRef = r)}
      >
        <ResizeContainer
          containerClass="resizer--full-size"
          minTopHeight={MINIMUM_HEIGHTS.visualization}
          minBottomHeight={MINIMUM_HEIGHTS.queryMaker}
          initialTopHeight={INITIAL_HEIGHTS.visualization}
          initialBottomHeight={INITIAL_HEIGHTS.queryMaker}
        >
          <Visualization
            timeRange={timeRange}
            templates={templates}
            autoRefresh={autoRefresh}
            queryConfigs={queriesWorkingDraft}
            editQueryStatus={editQueryStatus}
<<<<<<< HEAD
            onCellRename={this.handleCellRename}
            staticLegend={staticLegend}
=======
>>>>>>> 8f98a92c
          />
          <CEOBottom>
            <OverlayControls
              onCancel={onCancel}
              queries={queriesWorkingDraft}
              sources={this.formatSources}
              onSave={this.handleSaveCell}
              selected={this.findSelectedSource()}
              onSetQuerySource={this.handleSetQuerySource}
              isSavable={queriesWorkingDraft.every(isQuerySavable)}
              isDisplayOptionsTabActive={isDisplayOptionsTabActive}
              onClickDisplayOptions={this.handleClickDisplayOptionsTab}
            />
            {isDisplayOptionsTabActive
<<<<<<< HEAD
              ? <DisplayOptions
                  axes={axes}
                  gaugeColors={gaugeColors}
                  singleStatColors={singleStatColors}
                  onChooseColor={this.handleChooseColor}
                  onValidateColorValue={this.handleValidateColorValue}
                  onUpdateColorValue={this.handleUpdateColorValue}
                  onAddGaugeThreshold={this.handleAddGaugeThreshold}
                  onAddSingleStatThreshold={this.handleAddSingleStatThreshold}
                  onDeleteThreshold={this.handleDeleteThreshold}
                  onToggleSingleStatType={this.handleToggleSingleStatType}
                  singleStatType={singleStatType}
                  onSetBase={this.handleSetBase}
                  onSetLabel={this.handleSetLabel}
                  onSetScale={this.handleSetScale}
                  onToggleStaticLegend={this.handleToggleStaticLegend}
                  staticLegend={staticLegend}
                  queryConfigs={queriesWorkingDraft}
                  selectedGraphType={cellWorkingType}
                  onSetPrefixSuffix={this.handleSetPrefixSuffix}
                  onSetSuffix={this.handleSetSuffix}
                  onSelectGraphType={this.handleSelectGraphType}
                  onSetYAxisBoundMin={this.handleSetYAxisBoundMin}
                  onSetYAxisBoundMax={this.handleSetYAxisBoundMax}
                />
=======
              ? <DisplayOptions queryConfigs={queriesWorkingDraft} />
>>>>>>> 8f98a92c
              : <QueryMaker
                  source={this.getSource()}
                  templates={templates}
                  queries={queriesWorkingDraft}
                  actions={queryActions}
                  autoRefresh={autoRefresh}
                  timeRange={timeRange}
                  onDeleteQuery={this.handleDeleteQuery}
                  onAddQuery={this.handleAddQuery}
                  activeQueryIndex={activeQueryIndex}
                  activeQuery={this.getActiveQuery()}
                  setActiveQueryIndex={this.handleSetActiveQueryIndex}
                  initialGroupByTime={AUTO_GROUP_BY}
                />}
          </CEOBottom>
        </ResizeContainer>
      </div>
    )
  }
}

const CEOBottom = ({children}) =>
  <div className="overlay-technology--editor">
    {children}
  </div>

const {arrayOf, func, node, number, shape, string} = PropTypes

CellEditorOverlay.propTypes = {
  onCancel: func.isRequired,
  onSave: func.isRequired,
  cell: shape({}).isRequired,
  templates: arrayOf(
    shape({
      tempVar: string.isRequired,
    })
  ).isRequired,
  timeRange: shape({
    upper: string,
    lower: string,
  }).isRequired,
  autoRefresh: number.isRequired,
  source: shape({
    links: shape({
      proxy: string.isRequired,
      queries: string.isRequired,
    }).isRequired,
  }).isRequired,
  editQueryStatus: func.isRequired,
  queryStatus: shape({
    queryID: string,
    status: shape({}),
  }).isRequired,
  dashboardID: string.isRequired,
  sources: arrayOf(shape()),
  singleStatType: string.isRequired,
  singleStatColors: arrayOf(shape({}).isRequired).isRequired,
  gaugeColors: arrayOf(shape({}).isRequired).isRequired,
}

CEOBottom.propTypes = {
  children: node,
}

export default CellEditorOverlay<|MERGE_RESOLUTION|>--- conflicted
+++ resolved
@@ -29,11 +29,7 @@
   constructor(props) {
     super(props)
 
-<<<<<<< HEAD
-    const {cell: {name, type, queries, axes, colors, legend}, sources} = props
-=======
-    const {cell: {queries}, sources} = props
->>>>>>> 8f98a92c
+    const {cell: {queries, legend}, sources} = props
 
     let source = _.get(queries, ['0', 'source'], null)
     source = sources.find(s => s.links.self === source) || props.source
@@ -50,14 +46,7 @@
       queriesWorkingDraft,
       activeQueryIndex: 0,
       isDisplayOptionsTabActive: false,
-<<<<<<< HEAD
-      axes,
-      singleStatType,
-      gaugeColors: validateGaugeColors(colors),
-      singleStatColors: validateSingleStatColors(colors, singleStatType),
       staticLegend: GET_STATIC_LEGEND(legend),
-=======
->>>>>>> 8f98a92c
     }
   }
 
@@ -115,20 +104,7 @@
   }
 
   handleSaveCell = () => {
-<<<<<<< HEAD
-    const {
-      queriesWorkingDraft,
-      cellWorkingType: type,
-      cellWorkingName: name,
-      axes,
-      gaugeColors,
-      singleStatColors,
-      staticLegend,
-    } = this.state
-=======
-    const {queriesWorkingDraft} = this.state
->>>>>>> 8f98a92c
-
+    const {queriesWorkingDraft, staticLegend} = this.state
     const {cell, singleStatColors, gaugeColors} = this.props
 
     const queries = queriesWorkingDraft.map(q => {
@@ -173,45 +149,10 @@
     this.setState({activeQueryIndex})
   }
 
-<<<<<<< HEAD
-  handleSetBase = base => () => {
-    const {axes} = this.state
-
-    this.setState({
-      axes: {
-        ...axes,
-        y: {
-          ...axes.y,
-          base,
-        },
-      },
-    })
-  }
-
-  handleCellRename = newName => {
-    this.setState({cellWorkingName: newName})
-  }
-
-  handleSetScale = scale => () => {
-    const {axes} = this.state
-
-    this.setState({
-      axes: {
-        ...axes,
-        y: {
-          ...axes.y,
-          scale,
-        },
-      },
-    })
-  }
-
   handleToggleStaticLegend = staticLegend => () => {
     this.setState({staticLegend})
   }
 
-=======
->>>>>>> 8f98a92c
   handleSetQuerySource = source => {
     const queriesWorkingDraft = this.state.queriesWorkingDraft.map(q => ({
       ..._.cloneDeep(q),
@@ -321,11 +262,7 @@
       activeQueryIndex,
       isDisplayOptionsTabActive,
       queriesWorkingDraft,
-<<<<<<< HEAD
-      singleStatType,
       staticLegend,
-=======
->>>>>>> 8f98a92c
     } = this.state
 
     const queryActions = {
@@ -357,11 +294,7 @@
             autoRefresh={autoRefresh}
             queryConfigs={queriesWorkingDraft}
             editQueryStatus={editQueryStatus}
-<<<<<<< HEAD
-            onCellRename={this.handleCellRename}
             staticLegend={staticLegend}
-=======
->>>>>>> 8f98a92c
           />
           <CEOBottom>
             <OverlayControls
@@ -376,35 +309,11 @@
               onClickDisplayOptions={this.handleClickDisplayOptionsTab}
             />
             {isDisplayOptionsTabActive
-<<<<<<< HEAD
               ? <DisplayOptions
-                  axes={axes}
-                  gaugeColors={gaugeColors}
-                  singleStatColors={singleStatColors}
-                  onChooseColor={this.handleChooseColor}
-                  onValidateColorValue={this.handleValidateColorValue}
-                  onUpdateColorValue={this.handleUpdateColorValue}
-                  onAddGaugeThreshold={this.handleAddGaugeThreshold}
-                  onAddSingleStatThreshold={this.handleAddSingleStatThreshold}
-                  onDeleteThreshold={this.handleDeleteThreshold}
-                  onToggleSingleStatType={this.handleToggleSingleStatType}
-                  singleStatType={singleStatType}
-                  onSetBase={this.handleSetBase}
-                  onSetLabel={this.handleSetLabel}
-                  onSetScale={this.handleSetScale}
+                  queryConfigs={queriesWorkingDraft}
                   onToggleStaticLegend={this.handleToggleStaticLegend}
                   staticLegend={staticLegend}
-                  queryConfigs={queriesWorkingDraft}
-                  selectedGraphType={cellWorkingType}
-                  onSetPrefixSuffix={this.handleSetPrefixSuffix}
-                  onSetSuffix={this.handleSetSuffix}
-                  onSelectGraphType={this.handleSelectGraphType}
-                  onSetYAxisBoundMin={this.handleSetYAxisBoundMin}
-                  onSetYAxisBoundMax={this.handleSetYAxisBoundMax}
                 />
-=======
-              ? <DisplayOptions queryConfigs={queriesWorkingDraft} />
->>>>>>> 8f98a92c
               : <QueryMaker
                   source={this.getSource()}
                   templates={templates}
